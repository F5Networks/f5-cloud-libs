--- conflicted
+++ resolved
@@ -458,9 +458,6 @@
 };
 
 /**
-<<<<<<< HEAD
- * Gets messages from other instances in the scale set
-=======
  * Revokes licenses for instances licensed from BIG-IQ
  *
  * @param {Object[]} instances - Instances for which to revoke licenses. Instances
@@ -496,8 +493,7 @@
 };
 
 /**
- * Turns on instance protection for the given instance ID
->>>>>>> dec180c0
+ * Gets messages from other instances in the scale set
  *
  * @param {String[]} actions               - Array of actions to get. Other messages will be ignored.
  *                                           Default (empty or undefined) is all actions.
