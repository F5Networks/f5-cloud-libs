/**
 * Copyright 2016-2017 F5 Networks, Inc.
 *
 * Licensed under the Apache License, Version 2.0 (the "License");
 * you may not use this file except in compliance with the License.
 * You may obtain a copy of the License at
 *
 *     http://www.apache.org/licenses/LICENSE-2.0
 *
 * Unless required by applicable law or agreed to in writing, software
 * distributed under the License is distributed on an "AS IS" BASIS,
 * WITHOUT WARRANTIES OR CONDITIONS OF ANY KIND, either express or implied.
 * See the License for the specific language governing permissions and
 * limitations under the License.
 */
'use strict';

var q = require('q');
var Logger = require('./logger');

// optional features that a provider can support
AutoscaleProvider.FEATURE_MESSAGING = 'feature_messaging'; // ability to message other instances in the scale set

// messages that can be sent if FEATURE_MESSAGING is supported
AutoscaleProvider.MESSAGE_ADD_TO_CLUSTER = 'add_to_cluster'; // add another instance to the cluster
AutoscaleProvider.MESSAGE_JOIN_CLUSTER = 'join_cluster'; // add yourself to the cluster
AutoscaleProvider.MESSAGE_SYNC_COMPLETE = 'sync_complete'; // a sync has been completed, you may need to update your password

// For use in getMasterStatus
AutoscaleProvider.CONNECTED = 'connected';
AutoscaleProvider.DISCONNECTED = 'disconnected';
AutoscaleProvider.NOT_IN_GROUP = 'not_in_group';

/**
 * Constructor.
 * @class
 * @classdesc
 * Abstract cloud provider implementation.
 *
 * This class should be inherited from to implement cloud-provider
 * specific implementations. Any method in this class that throws
 * must be overridded. Methods that do not throw may be optionally
 * overridden.
 *
 * @param {Ojbect} [options]               - Options for the instance.
 * @param {Object} [options.clOptions]     - Command line options if called from a script.
 * @param {Object} [options.logger]        - Logger to use. Or, pass loggerOptions to get your own logger.
 * @param {Object} [options.loggerOptions] - Options for the logger. See {@link module:logger.getLogger} for details.
 */
function AutoscaleProvider(options) {
    options = options || {};
    this.clOptions = options.clOptions || {};
<<<<<<< HEAD
    this.logger = options.logger || Logger.getLogger({logLevel: 'none'});

    // Holder for supported features. If an implementation supports an features,
    // set them to true in this map
    this.features = {};
=======

    if (options.logger) {
        this.logger = options.logger;
    }
    else {
        options.loggerOptions = options.loggerOptions || {logLevel: 'none'};
        options.loggerOptions.module = module;
        this.logger = Logger.getLogger(options.loggerOptions);
        this.loggerOptions = options.loggerOptions;
    }
>>>>>>> 4b0da16d
}

/**
 * Initialize class
 *
 * Override for implementation specific initialization needs (read info
 * from cloud provider, read database, etc.). Called at the start of
 * processing.
 *
 * @param {Object} providerOptions      - Provider specific options.
 * @param {Object}  [options]           - Options for this instance.
 * @param {Boolean} [options.autoscale] - Whether or not this instance will be used for autoscaling.
 *
 * @returns {Promise} A promise which will be resolved when init is complete.
 */
AutoscaleProvider.prototype.init = function(providerOptions, options) {
    this.logger.debug("No override for AutoscaleProvider.init", providerOptions, options);
    return q();
};

/**
 * Gets the instance ID of this instance
 *
 * @abstract
 *
 * @returns {Promise} A promise which will be resolved with the instance ID of this instance
 *                    or rejected if an error occurs;
 */
AutoscaleProvider.prototype.getInstanceId = function() {
    throw new Error("Unimplemented abstract method AutoscaleProvider.getInstanceId");
};

/**
 * Gets info for each instance
 *
 * Retrieval is cloud specific. Likely either from the cloud infrastructure
 * itself, stored info that we have in a database, or both.
 *
 * @abstract
 *
 * @returns {Promise} A promise which will be resolved with a dictionary of instances
 *                    keyed by instance ID. Each instance value should be:
 *
 *                   {
 *                       isMaster: <Boolean>,
 *                       hostname: <String>,
 *                       mgmtIp: <String>,
 *                       privateIp: <String>
 *                   }
 */
AutoscaleProvider.prototype.getInstances = function() {
    throw new Error("Unimplemented abstract method AutoscaleProvider.getInstances");
};

/**
 * Searches for NICs that have a given tag.
 *
 * @param {Object} tag - Tag to search for. Tag is of the format:
 *
 *                 {
 *                     key: optional key
 *                     value: value to search for
 *                 }
 *
 * @returns {Promise} A promise which will be resolved with an array of instances.
 *                    Each instance value should be:
 *
 *                   {
 *                       id: NIC ID,
 *                       ip: {
 *                           public: public IP (or first public IP on the NIC),
 *                           private: private IP (or first private IP on the NIC)
 *                       }
 *                   }
 */
AutoscaleProvider.prototype.getNicsByTag = function(tag) {
    this.logger.debug("No override for AutoscaleProvider.getNicsByTag", tag);
    return q();
};

/**
 * Searches for VMs that have a given tag.
 *
 * @param {Object} tag - Tag to search for. Tag is of the format:
 *
 *                 {
 *                     key: optional key
 *                     value: value to search for
 *                 }
 *
 * @returns {Promise} A promise which will be resolved with an array of instances.
 *                    Each instance value should be:
 *
 *                   {
 *                       id: instance ID,
 *                       ip: {
 *                           public: public IP (or first public IP on the first NIC),
 *                           private: private IP (or first private IP on the first NIC)
 *                       }
 *                   }
 */
AutoscaleProvider.prototype.getVmsByTag = function(tag) {
    this.logger.debug("No override for AutoscaleProvider.getVmsByTag", tag);
    return q();
};

/**
 * Elects a new master instance from the available instances
 *
 * @abstract
 *
 * @param {Object} instances - Dictionary of instances as returned by getInstances.
 *
 * @returns {Promise} A promise which will be resolved with the instance ID of the
 *                    elected master.
 */
AutoscaleProvider.prototype.electMaster = function(instances) {
    throw new Error("Unimplemented abstract method AutoscaleProvider.electMaster", instances);
};

/**
 * Called to retrieve master instance credentials
 *
 * Must be implemented if FEATURE_MESSAGING is not supported.
 *
 * If FEATURE_MESSAGING is not supported, when joining a cluster we need the
 * username and password for the master instance.
 *
 * If FEATURE_MESSAGING is supported, the master will be sent a message to
 * add an instance.
 *
 * Management IP and port are passed in so that credentials can be
 * validated desired.
 *
 * @abstract
 *
 * @param {String} mgmtIp - Management IP of master.
 * @param {String} port - Management port of master.
 *
 * @returns {Promise} A promise which will be resolved with:
 *
 *                    {
 *                        username: <admin_user>,
 *                        password: <admin_password>
 *                    }
 */
AutoscaleProvider.prototype.getMasterCredentials = function(mgmtIp, mgmtPort) {
    if (!this.features[AutoscaleProvider.FEATURE_MESSAGING]) {
        throw new Error("Unimplemented abstract method AutoscaleProvider.getMasterCredentials", mgmtIp, mgmtPort);
    }
    else {
        this.logger.debug("No override for AutoscaleProvider.getMasterCredentials");
        return q(true);
    }
};

/**
 * Gets info on what this instance thinks the master status is
 *
 * Info is retrieval is cloud specific. Likely either from the cloud infrastructure
 * itself, stored info that we have in a database, or both.
 *
 * @returns {Promise} A promise which will be resolved with a dictionary of master
 *                    status. Each status value should be:
 *
 *                    {
 *                        "instanceId": masterInstanceId
 *                        "status": AutoscaleProvider.CONNECTED | AutoscaleProvider.DISCONNECTED | AutoscaleProvider.NOT_IN_GROUP
 *                        "lastUpdate": Date,
 *                        "lastStatusChange": Date
 *                    }
 *
 */
AutoscaleProvider.prototype.getMasterStatus = function() {
    this.logger.debug("No override for AutoscaleProvider.putMasterCredentials");
    return q();
};

/**
 * Called to store master credentials
 *
 * When joining a cluster we need the username and password for the
 * master instance. This method is called to tell us that we are
 * the master and we should store our credentials if we need to store
 * them for later retrieval in getMasterCredentials.
 *
 * @returns {Promise} A promise which will be resolved when the operation
 *                    is complete
 */
AutoscaleProvider.prototype.putMasterCredentials = function() {
    this.logger.debug("No override for AutoscaleProvider.putMasterCredentials");
    return q();
};

/**
 * Determines if a given instanceId is a valid master
 *
 * In some cloud environments, the master may change unexpectedly.
 * Override this method if implementing such a cloud provider.
 *
 * @param {String} instanceId - Instance ID to validate as a valid master.
 * @param {Object} instances - Dictionary of instances as returned by getInstances.
*
 * @returns {Promise} A promise which will be resolved with a boolean indicating
 *                    wether or not the given instanceId is a valid master.
 */
AutoscaleProvider.prototype.isValidMaster = function(instanceId, instances) {
    this.logger.debug("No override for AutoscaleProvider.isValidMaster", instanceId, instances);
    return q(true);
};

/**
 * Called when a master has been elected
 *
 * In some cloud environments, information about the master needs to be
 * stored in persistent storage. Override this method if implementing
 * such a cloud provider.
 *
 * @param {String} masterId - Instance ID that was elected master.
 *
 * @returns {Promise} A promise which will be resolved when processing is complete.
 */
AutoscaleProvider.prototype.masterElected = function(masterId) {
    this.logger.debug("No override for AutoscaleProvider.masterElected", masterId);
    return q();
};

/**
 * Indicates that an instance that was master is now invalid
 *
 * Override for cloud providers that need to take some action when a master
 * becomes invalid.
 *
 * @param {String} [instanceId] - Instance ID of instnace that is no longer a valid
 *                                master.
 *
 * @returns {Promise} A promise which will be resolved when processing is complete.
 */
AutoscaleProvider.prototype.masterInvalidated = function(instanceId) {
    this.logger.debug("No override for AutoscaleProvider.setInstanceProtection", instanceId);
    return q();
};

/**
 * Called to get check for and retrieve a stored UCS file
 *
 * Provider implementations can optionally store a UCS to be
 * used to restore a master instance to a last known good state
 *
 * @returns {Promise} A promise which will be resolved with a Buffer containing
 *                    the UCS data if it is present, resolved with undefined if not
 *                    found, or rejected if an error occurs.
 */
 AutoscaleProvider.prototype.getStoredUcs = function() {
     this.logger.debug("No override for AutoscaleProvider.putMasterCredentials");
     return q();
 };

/**
 * Saves instance info
 *
 * Override for cloud implementations which store instance information.
 *
 * @param {Object} Instance information as returned by getInstances.
 *
 * @returns {Promise} A promise which will be resolved with instance info.
 */
AutoscaleProvider.prototype.putInstance = function(instance) {
    this.logger.debug("No override for AutoscaleProvider.putInstance", instance);
    return q();
};

/**
 * Sends a message to other instances in the scale set
 *
 * Must be implemented if FEATURE_MESSAGING is supported
 *
 * @abstract
 *
 * @param {String} action - Action id of message to send
 * @param {Object} options - Message specific options
 *
 * @returns {Promise} A promise which will be resolved when the message
 *                    has been sent or rejected if an error occurs
 */
AutoscaleProvider.prototype.sendMessage = function(action, options) {
    if (this.features[AutoscaleProvider.FEATURE_MESSAGING]) {
        throw new Error("Unimplemented abstract method AutoscaleProvider.sendMessage", action, options);
    }
    else {
        this.logger.debug("No override for AutoscaleProvider.sendMessage");
        return q(true);
    }
};

/**
 * Gets messages from other instances in the scale set
 *
 * @param {String[]} actions - Array of actions to get. Other messages will be ignored.
 *                             Default (empty or undefined) is all actions.
 *
 * @returns {Promise} A promise which will be resolved when the messages
 *                    have been received and processed. Promise should be
 *                    resolved with an array of messages of the form
 *
 *                    {
 *                        action: message action id,
 *                        data: message specific data used in sendMessage,
 *                        completionHandler: optional completionHandler to call wnen done processing
 *                        {
 *                            this: this arg for callback context,
 *                            callback: function to call,
 *                            data: data to send to function
 *                        }
 *                    }
 */
AutoscaleProvider.prototype.getMessages = function() {
    if (this.features[AutoscaleProvider.FEATURE_MESSAGING]) {
        throw new Error("Unimplemented abstract method AutoscaleProvider.getMessages");
    }
    else {
        this.logger.debug("No override for AutoscaleProvider.getMessages");
        return q(true);
    }
};

/**
 * Informs the provider that a sync has completed in case the
 * password needs to be updated
 *
 * When a sync is complete, the user and password will exist on
 * the synced to device.
 *
 * @param {String} fromUser - User that was synced from
 * @param {String} fromPassword - Password that was synced from
 * @returns {Promise} A promise which will be resolved when the messages
 *                    have been received and processed
 */
/* jshint unused: false */
AutoscaleProvider.prototype.syncComplete = function(fromUser, fromPassword) {
    this.logger.debug("No override for AutoscaleProvider.syncComplete");
    return q(true);
};

module.exports = AutoscaleProvider;<|MERGE_RESOLUTION|>--- conflicted
+++ resolved
@@ -50,13 +50,6 @@
 function AutoscaleProvider(options) {
     options = options || {};
     this.clOptions = options.clOptions || {};
-<<<<<<< HEAD
-    this.logger = options.logger || Logger.getLogger({logLevel: 'none'});
-
-    // Holder for supported features. If an implementation supports an features,
-    // set them to true in this map
-    this.features = {};
-=======
 
     if (options.logger) {
         this.logger = options.logger;
@@ -67,7 +60,10 @@
         this.logger = Logger.getLogger(options.loggerOptions);
         this.loggerOptions = options.loggerOptions;
     }
->>>>>>> 4b0da16d
+
+    // Holder for supported features. If an implementation supports an features,
+    // set them to true in this map
+    this.features = {};
 }
 
 /**
