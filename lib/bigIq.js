/**
 * Copyright 2017-2018 F5 Networks, Inc.
 *
 * Licensed under the Apache License, Version 2.0 (the "License");
 * you may not use this file except in compliance with the License.
 * You may obtain a copy of the License at
 *
 *     http://www.apache.org/licenses/LICENSE-2.0
 *
 * Unless required by applicable law or agreed to in writing, software
 * distributed under the License is distributed on an "AS IS" BASIS,
 * WITHOUT WARRANTIES OR CONDITIONS OF ANY KIND, either express or implied.
 * See the License for the specific language governing permissions and
 * limitations under the License.
 */

'use strict';

const q = require('q');
const IControl = require('./iControl');
const util = require('./util');
const cloudProviderFactory = require('./cloudProviderFactory');
const bigIqLicenseProviderFactory = require('./bigIqLicenseProviderFactory');
const Logger = require('./logger');

/**
 * BigIq constructor
 *
 * @class
 * @classdesc
 * Provides core functionality (CRUD operations, ready, etc) and maintains
 * references to other modules in f5-cloud-libs.
 *
 * After creating a BigIq with this constructor, you must call the
 * async init() method.
 *
 * @param {Object} [options]               - Optional parameters.
 * @param {Object} [options.logger]        - Logger to use. Or, pass loggerOptions to get your own logger.
 * @param {Object} [options.loggerOptions] - Options for the logger.
 *                                           See {@link module:logger.getLogger} for details.
 */
function BigIq(options) {
    const logger = options ? options.logger : undefined;
    let loggerOptions = options ? options.loggerOptions : undefined;

    this.constructorOptions = {};
    if (options) {
        Object.keys(options).forEach((option) => {
            this.constructorOptions[option] = options[option];
        });
    }

    if (logger) {
        this.logger = logger;
        util.setLogger(logger);
    } else {
        loggerOptions = loggerOptions || { logLevel: 'none' };
        loggerOptions.module = module;
        this.logger = Logger.getLogger(loggerOptions);
        util.setLoggerOptions(loggerOptions);
    }
}

/**
 * Initialize this instance w/ host user password
 *
 * @param {String}  host                    - Host to connect to.
 * @param {String}  user                    - User (with admin rights).
 * @param {String}  passwordOrUri           - Password for user or URL (file, http, https) to
 *                                            location containing password.
 * @param {Object}  [options]               - Optional parameters.
 * @param {Boolean} [options.passwordIsUri] - Indicates that password is a URI for the password
 * @param {Object}  [options.bigIp]         - {@link BigIp} object. BigIp to control.
 *
 * @returns {Promise} A promise which is resolved when initialization is complete
 *                    or rejected if an error occurs.
 */
BigIq.prototype.init = function init(host, user, passwordOrUri, options) {
    this.initOptions = options || {};
    this.host = host.trim();
    this.user = user.trim();

    const bigIp = options ? options.bigIp : undefined;

    return getActualPassword.call(this, passwordOrUri, this.initOptions, this.constructorOptions)
        .then((password) => {
            const login = function () {
                return this.icontrol.create(
                    '/shared/authn/login',
                    {
                        password,
                        username: user,
                    }
                );
            };

            if (!password) {
                return q.reject(new Error('Failed to retrieve actual password'));
            }

            this.icontrol = this.icontrol || new IControl(
                {
                    password,
                    host: host.trim(),
                    user: user.trim(),
                    strict: false
                }
            );
            this.icontrol.authToken = null;

            this.bigIp = bigIp || {};

            // Token auth is required for BIG-IQ licensing, so get the token
            this.logger.debug('Getting BIG-IQ auth token.');
            return util.tryUntil(this, { maxRetries: 72, retryIntervalMs: 5000 }, login);
        })
        .then((response) => {
            // Don't log the response here - it has the auth token in it

<<<<<<< HEAD
            if (!response || !response.token || !response.token.token) {
                const message = 'No auth token recevied from BIG-IQ';
                this.logger.info(message);
                return q.reject(new Error(message));
            }

            // Setup bigIqControl with auth token
            this.icontrol = this.icontrol || new IControl(
                {
                    host: host.trim(),
                    authToken: response.token.token,
                    strict: false
                }
            );
=======
            if (response && response.token && response.token.token) {
                // Setup bigIqControl with auth token
                this.icontrol.setAuthToken(response.token.token);
            } else {
                const message = 'Did not receive BIG-IQ auth token';
                this.logger.info(message);
                return q.reject(new Error(message));
            }
>>>>>>> 3df8ac34

            this.logger.debug('Getting BIG-IQ version.');
            return this.icontrol.list(
                '/shared/resolver/device-groups/cm-shared-all-big-iqs/devices?$select=version'
            );
        })
        .then((response) => {
            this.logger.debug(response);
            this.version = response[0].version;
        })
        .catch((err) => {
            this.logger.info('Unable to initialize BIG-IQ', err && err.message ? err.message : err);
            return q.reject(err);
        });
};

/**
 *
 * @param {String}  poolName                - Name of the BIG-IQ pool to license from.
 * @param {String}  bigIpMgmtAddress        - Management address of BIG-IP
 * @param {String}  bigIpMgmtPort           - Management port of BIG-IP
 * @param {Object}  [options]               - Optional parameters
 * @param {String}  [options.cloud]         - Name of cloud. Only BIG-IQ 5.4+ needs this.
 *                                            Supported values are:
 *                                            aws, azure, gce, vmware, hyperv, kvm, xen
 * @param {String}  [options.skuKeyword1]   - skuKeyword1 parameter for CLPv2 licensing. Default none.
 * @param {String}  [options.skuKeyword2]   - skuKeyword2 parameter for CLPv2 licensing. Default none.
 * @param {String}  [options.unitOfMeasure] - unitOfMeasure parameter for CLPv2 licensing. Default none.
 *
 * @returns {Promise} A promise which is resolved when the licensing
 *                    is complete or rejected if an error occurs.
 */
BigIq.prototype.licenseBigIp = function licenseBigIp(poolName, bigIpMgmtAddress, bigIpMgmtPort, options) {
    let licenseProvider;

    try {
        licenseProvider = bigIqLicenseProviderFactory.getLicenseProvider(
            this.version,
            this.bigIp,
            this.constructorOptions
        );
    } catch (err) {
        this.logger.debug(
            'Error getting BIG-IQ license provider',
            err && err.message ? err.message : err
        );
        return q.reject(err);
    }

    this.logger.debug('Getting license from provider.');
    return licenseProvider.getUnmanagedDeviceLicense(
        this.icontrol,
        poolName,
        bigIpMgmtAddress,
        bigIpMgmtPort,
        {
            cloud: options.cloud,
            skuKeyword1: options.skuKeyword1,
            skuKeyword2: options.skuKeyword2,
            unitOfMeasure: options.unitOfMeasure
        }
    );
};

/**
 * Revokes a license for a BIG-IP
 * @param {String} poolName    - The name of the license pool to revoke from
 * @param {String} instance    - {@link AutoscaleInstance} to revoke license for
 */
BigIq.prototype.revokeLicense = function revokeLicense(poolName, instance) {
    let licenseProvider;
    this.logger.silly('Revoking license for', instance);
    try {
        licenseProvider = bigIqLicenseProviderFactory.getLicenseProvider(
            this.version,
            this.bigIp,
            this.constructorOptions
        );
        this.logger.silly('Calling license provider revoke');
        return licenseProvider.revoke(this.icontrol, poolName, instance);
    } catch (err) {
        this.logger.debug('Error revoking license', err && err.message ? err.message : err);
        return q.reject(err);
    }
};

function getActualPassword(passwordOrUri, initOptions, constructorOptions) {
    const deferred = q.defer();

    if (initOptions.passwordIsUri) {
        if (passwordOrUri.startsWith('arn')) {
            // AWS arn
            // this.provider can be injected by test code
            if (!this.provider) {
                this.provider = cloudProviderFactory.getCloudProvider('aws', constructorOptions);
            }

            this.provider.init()
                .then(() => {
                    return this.provider.getDataFromUri(passwordOrUri);
                })
                .then((data) => {
                    deferred.resolve(data ? data.trim() : null);
                })
                .catch((err) => {
                    deferred.reject(err);
                });
        } else {
            // Plain old url
            util.getDataFromUrl(passwordOrUri)
                .then((data) => {
                    deferred.resolve(data ? data.trim() : null);
                })
                .catch((err) => {
                    deferred.reject(err);
                });
        }
    } else {
        // Plain old password
        deferred.resolve(passwordOrUri ? passwordOrUri.trim() : null);
    }

    return deferred.promise;
}

module.exports = BigIq;<|MERGE_RESOLUTION|>--- conflicted
+++ resolved
@@ -117,22 +117,6 @@
         .then((response) => {
             // Don't log the response here - it has the auth token in it
 
-<<<<<<< HEAD
-            if (!response || !response.token || !response.token.token) {
-                const message = 'No auth token recevied from BIG-IQ';
-                this.logger.info(message);
-                return q.reject(new Error(message));
-            }
-
-            // Setup bigIqControl with auth token
-            this.icontrol = this.icontrol || new IControl(
-                {
-                    host: host.trim(),
-                    authToken: response.token.token,
-                    strict: false
-                }
-            );
-=======
             if (response && response.token && response.token.token) {
                 // Setup bigIqControl with auth token
                 this.icontrol.setAuthToken(response.token.token);
@@ -141,7 +125,6 @@
                 this.logger.info(message);
                 return q.reject(new Error(message));
             }
->>>>>>> 3df8ac34
 
             this.logger.debug('Getting BIG-IQ version.');
             return this.icontrol.list(
