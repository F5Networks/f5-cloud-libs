--- conflicted
+++ resolved
@@ -28,15 +28,6 @@
 /**
  * Creates the BIG-IP client
  * @class
-<<<<<<< HEAD
- *
- * @param {String} host               - Host name or IP address.
- * @param {String} user               - User with admin rights.
- * @param {String} password           - Password for user.
- * @param {Object} [options]          - Optional parameters.
- * @param {Number} [options.port]     - Port to connect to. Default 443.
- * @param {Object} [options.logger]   - A logger to use. Default to no logging.
-=======
  * @classdesc
  * Provides core functionality (CRUD operations, ready, etc) and maintains
  * references to other modules in f5-cloud-libs.
@@ -48,7 +39,6 @@
  * @param {Number}  [options.port]          - Port to connect to. Default 443.
  * @param {Object}  [options.logger]        - A logger to use. Default to no logging.
  * @param {Boolean} [options.passwordIsUrl] - Indicates that password is a URL for the password.
->>>>>>> 236d6000
  */
 function BigIp(host, user, password, options) {
 
@@ -57,11 +47,7 @@
     this.logger = options.logger || Logger.getLogger({logLevel: 'none'});
     util.logger = this.logger;
 
-<<<<<<< HEAD
-    this.init(host, user, password, options.port || 443);
-=======
     this.init(host, user, password, options);
->>>>>>> 236d6000
 
     this.cluster = new BigIpCluster(this, {logger: this.logger});
     this.onboard = new BigIpOnboard(this, {logger: this.logger});
@@ -70,24 +56,6 @@
 /**
  * Initialize this instance w/ host user password
  *
-<<<<<<< HEAD
- * @param {String} host     - Host to connect to.
- * @param {String} user     - User (with admin rights).
- * @param {String} password - Password for the user.
- * @param {Number} port     - Port to connect to
- */
-BigIp.prototype.init = function(host, user, password, port) {
-    this.host = host;
-    this.user = user;
-    this.password = password;
-    this.port = port;
-
-    this.icontrol = new IControl({
-        host: host,
-        port: port,
-        user: user,
-        password: password,
-=======
  * @param {String}  host                    - Host to connect to.
  * @param {String}  user                    - User (with admin rights).
  * @param {String}  password                - Password for user or file URL for file containing password.
@@ -106,7 +74,6 @@
         port: this.port,
         user: this.user,
         password: this.password,
->>>>>>> 236d6000
         basePath: '/mgmt',
         strict: false
     });
