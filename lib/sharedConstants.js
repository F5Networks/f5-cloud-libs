/**
 * Copyright 2017-2018 F5 Networks, Inc.
 *
 * Licensed under the Apache License, Version 2.0 (the "License");
 * you may not use this file except in compliance with the License.
 * You may obtain a copy of the License at
 *
 *     http://www.apache.org/licenses/LICENSE-2.0
 *
 * Unless required by applicable law or agreed to in writing, software
 * distributed under the License is distributed on an "AS IS" BASIS,
 * WITHOUT WARRANTIES OR CONDITIONS OF ANY KIND, either express or implied.
 * See the License for the specific language governing permissions and
 * limitations under the License.
 */

'use strict';

const LOCAL_PUBLIC_KEY_DIR = '/config/cloud/keys/';

/**
 * Constants used across two or more files
 *
 * @module
 */
module.exports = {
    /** @constant */
    KEYS: {
        LOCAL_PUBLIC_KEY_DIR,
        LOCAL_PUBLIC_KEY_PATH: `${LOCAL_PUBLIC_KEY_DIR}cloudLocalPublic.pub`,
        LOCAL_PRIVATE_KEY: 'cloudLibsLocalPrivate.key',
        LOCAL_PRIVATE_KEY_FOLDER: 'CloudLibsLocal'
    },
    /** @constant */
    PRODUCTS: {
        BIGIP: 'BIG-IP',
        BIGIQ: 'BIG-IQ'
    },
    /** @constant */
    REG_EXPS: {
<<<<<<< HEAD
        UUID: new RegExp(/^[A-F\d]{8}-[A-F\d]{4}-4[A-F\d]{3}-[89AB][A-F\d]{3}-[A-F\d]{12}$/i),
        KEY_SUFFIX: new RegExp(/\.key$/)
=======
        UUID: new RegExp(/^[A-F\d]{8}-[A-F\d]{4}-4[A-F\d]{3}-[89AB][A-F\d]{3}-[A-F\d]{12}$/i)
    },
    /** @constant */
    LICENSE_API_TYPES: {
        REG_KEY: 'REG_KEY',
        UTILITY: 'UTILITY',
        UTILITY_UNREACHABLE: 'UTILITY_UNREACHABLE'
>>>>>>> dde16bc2
    }
};<|MERGE_RESOLUTION|>--- conflicted
+++ resolved
@@ -38,17 +38,13 @@
     },
     /** @constant */
     REG_EXPS: {
-<<<<<<< HEAD
         UUID: new RegExp(/^[A-F\d]{8}-[A-F\d]{4}-4[A-F\d]{3}-[89AB][A-F\d]{3}-[A-F\d]{12}$/i),
         KEY_SUFFIX: new RegExp(/\.key$/)
-=======
-        UUID: new RegExp(/^[A-F\d]{8}-[A-F\d]{4}-4[A-F\d]{3}-[89AB][A-F\d]{3}-[A-F\d]{12}$/i)
     },
     /** @constant */
     LICENSE_API_TYPES: {
         REG_KEY: 'REG_KEY',
         UTILITY: 'UTILITY',
         UTILITY_UNREACHABLE: 'UTILITY_UNREACHABLE'
->>>>>>> dde16bc2
     }
 };