# Release notes

<<<<<<< HEAD
=======
## Version 4.5.1
* Fix for running f5-cloud-libs on BIG-IP 12.1
* Fix for autoscale BIG-IP 13.1 in f5-cloud-libs-gce

>>>>>>> 119eba1a
## Version 4.5.0
* Support for clustering BIG-IQ in AWS and Azure
* Fix for tagging instance in single instance AWS Auto Scale Group
* Support for retrieving SSL certificates in nested AWS S3 folders
* Support for specifying Discovery Address when onboarding a BIQ-IQ
* Support for updating objects in partitions other than Common
* Fix 1nicSetup.sh to retrieve Gateway CIDR from dhcp lease
* Add --force-reboot option in onboard.js and network.js
* Fix path in getNameServer.sh script
* Autoscale.js ensures ConfigSync IP address is set when cluster is updated

## Version 4.4.0
* Support for enabling ASM sync in DeviceGroup if ASM module is provisioned
* Add option for signaling CloudFormation when a BIG-IP or BIG-IQ has been onboarded
* Scripts now signal if they were unsuccessful, log their exceptions, and exit if another script encounters an exception
    * Added --error-file option to specify filename to log script exceptions
* Scripts handle defaults for optional parameters. For example --metrics is legal with no metrics provided.
* Support for BIG-IP 14.1 (differences in ifconfig)

## Version 4.3.0
* Support for onboarding a BIG-IQ
* Support for symmetric encryption of credentials (to handle large credentials)
* scripts/getNodes.js script
    * Replaces f5-cloud-workers cloudNodesWorker
    * Support for retrieving pool members in a cloud different from where BIG-IP is running
* Add --no-unreachable option to onboard.js to prevent use of the unreachable API when licensing from BIG-IQ 5.4+

## Version 4.2.0
* Support for setting management route via network.js
* Support for reading from rest storage
* Fix for vlan name in 1 nic configurations

## Version 4.1.0
* Support for revoke of CLPv2 license for autoscaling solutions that license from BIG-IQ 5.3+
* Support for licensing an unreachable device from BIG-IQ 5.4+
    * --cloud parameter is required when calling onboard.js when licensing via BIG-IQ 5.4+
* Support revoke for standalone licensing script
* More reliable provisioning of ASM and AFM

## Version 4.0.0
**This version is not backwards compatible. The install location of `f5-cloud-libs`
and `f5-cloud-libs-<cloud>` has changed to support installation from npm**

* Scripts now exit with status code 1 on failure
* Support autoscaling with BYOL and utility billing instances in one cluster
* Support autoscaling with DNS updates
* Support for automatic backups in autoscaling solutions
* Update scripts and lib code to the [Airbnb JavaScript style guide](https://github.com/airbnb/javascript)
* Provide independent licensing script callable from tmsh
* Add options for CLPv2 when licensing via BIG-IQ

## Version 3.6.0
* Add --shell option to scripts/runScript.js

## Version 3.5.0
* Autoscale improvements
    * More device group options in autoscale.js
    * Use save-on-auto-sync when creating device group
    * Fix password syncing in master election

## Version 3.4.0
* Autoscale improvements
    * Handle replacing master
    * Revoke license if licensed from BIG-IQ

## Version 3.3.0
* License BIG-IP from BIG-IQ 5.2 and 5.3

## Version 3.2.0
* Support for S3 ARN for licensing via BIG-IQ

## Version 3.1.0
* Support for licensing via BIG-IQ
* Support for service discovery

## Version 3.0.1
* Add retry for password-url when licensing via BIG-IQ.

## Version 3.0.0
**This version is not backwards compatible. The format for options on network.js has changed.
See node scripts/network.js --help for details**

* License BIG-IP from BIG-IQ 5.0 and 5.1
* More options for network.js
    * Add arbitrary routes
    * Support mtu on vlans
    * Support port lockdown on self IPs
* Updates to signaling. --wait-for now means 'run if the signal has been sent' rather than 'run when the signal is sent'
* More robust reboot handling.

## Version 2.3.0
* Support for Azure autoscaling
* Support --password-url in network.js
* Restore from stored UCS

## Version 2.2.0
* Restore from saved UCS file if present in storage account

## Version 2.1.0
* Allows for autoscaling and clustering without providing a password in the template
* Add hash verification for all downloaded files
* Fix race condition when running multiple f5-cloud-libs scripts at once

## Version 2.0.0
* onboard.js option of --set-password is no longer available, use --update-user instead.
* All scripts that take --password now also support --password-url. Only 'file' URLs are supported for now.
* Add option to suppress console output (--no-console).
* Add support for verifying hash of downloaded f5-cloud-libs tarball.
* Add some parsing of sync messages to get sync to work more often.<|MERGE_RESOLUTION|>--- conflicted
+++ resolved
@@ -1,12 +1,9 @@
 # Release notes
 
-<<<<<<< HEAD
-=======
 ## Version 4.5.1
 * Fix for running f5-cloud-libs on BIG-IP 12.1
 * Fix for autoscale BIG-IP 13.1 in f5-cloud-libs-gce
 
->>>>>>> 119eba1a
 ## Version 4.5.0
 * Support for clustering BIG-IQ in AWS and Azure
 * Fix for tagging instance in single instance AWS Auto Scale Group
