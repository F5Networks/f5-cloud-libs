--- conflicted
+++ resolved
@@ -1,10 +1,5 @@
 # Release notes
 
-<<<<<<< HEAD
-## Version 4.5.1
-* Fix for running f5-cloud-libs on BIG-IP 12.1
-* Fix for autoscale BIG-IP 13.1 in f5-cloud-libs-gce
-=======
 ## Version 4.6.0
 * Add new genericNodeProvider for Service Discovery of services cataloged in a generic JSON document
 * Support for clustering BIG-IQ in Google
@@ -21,7 +16,10 @@
 * Support BIG-IQ failover in AWS
 * Fix for Google provider to determine instance region
 * Fix for enabling f5-cloud-libs log file rotation
->>>>>>> 4130165b
+
+## Version 4.5.1
+* Fix for running f5-cloud-libs on BIG-IP 12.1
+* Fix for autoscale BIG-IP 13.1 in f5-cloud-libs-gce
 
 ## Version 4.5.0
 * Support for clustering BIG-IQ in AWS and Azure
