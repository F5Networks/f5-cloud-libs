# Release notes

<<<<<<< HEAD
=======
## Release 4.23.1
* Added additional logic to update_autoscale_ucs.py script to account for .1 vs .11 vs .111 when running replace function.
Previously, script would replace all instances of specified values, including ip values for ltm nodes which was not desired
behavior. Script now contains logic to regex mpre specific matches, ie: 10.1.1.1 versus 10.1.1.111, and only for hostname,
gw, self-ip, & dhcp-mgmt which is required when restoring instance with UCS.

## Release 4.23.0
* Use a retry on /tm/shared/licensing/registration. This sometimes give an ECONNRESET error.

>>>>>>> a115bda7
## Release 4.22.0
* Add getNodesByResourceId to cloudProvider
* Update bigip module to improve UCS restore; promise is rejected to trigger workaround when system restarts happen
* Fix autoscale script to define correct path to primary key
* Update default log filename for aws verifyDeployment.js script

## Release 4.21.0
* Enhance workflow used for electing primary host in autoscale solution
    - the primary election workflow prefers running cluster config over UCS restore when electing a new master
    - the election is done using lowest private mgmt ip as well as lastBackup date, which is stored under instance metadata in Cloud Storage
* Expose tenant parameter in onboard.js script to allow include/append deployment specific metadata in tenant value stored on BIGIQ side; example:
   - default tenant value: ```hostname=<hostname>, mgmtPrivdate=<address>```
   - with deployment specific tenant value: ```"<deployment_specific_tenant_value>,hostname=<hostname>, mgmtPrivdate=<address>"```
* Add script to AWS provider to verify deployment completion based on sync status; script sends signal to AWS Cloud Formation Web Service to complete deployment
* Update Azure cloud provider to allow only primary host handle license revocation and metadata deletion
* Rename variable/parameter 'master' to 'primary'

## Release 4.20.0
* Update AWS Cloud provider to resolve issue with autoscale solution when licenses are not revoked on BIGIQ side

## Release 4.19.0
* Update autoscale script to populate lastBackup date within instance metadata when UCS generated. The lastBackup date will be shared with other hosts when they get in sync with master.
* Enable logic on autoscale.js script for preventing restoring UCS file when new master elected and new master was in sync with previous master.

## Release 4.18.0
* Improve availability check for BIGIP system
* Update format for the tenant string used for sending BIGIP host metadata to BIGIQ as part of licensing via BIGIQ system
    * Old: ```{ "mgmtAddress": "<ip_address>", "hostname": "<hostname>"}```
    * New: ```"mgmtAddress": "<ip_address>", "hostname": "<hostname>"```

## Release 4.17.1
* Resolved big-iq onboard error "Public URI path not registered"
  * Update bigIp.js to only use availability check '/shared/iapp/package-management-tasks/available' when system is a bigip.

## Release 4.17.0
* Update verifyHash with new checksum for f5-appsvcs-3.18.0

## Release 4.16.0
* Update verifyHash with new checksum for f5-cloud-libs-azure
* Modified Azure scripts to minimize amount of API calls
* Autoscale scripts now make use of Azure bulk API feature

## Release 4.15.1
* Use baseMac rather than hostMac for determining MAC address when licensing from BIG-IQ

## Release 4.15.0
* Fix updateAutoScaleUcs script to address problem with restoring UCS file on new BIGIP device
* Introduce optimization for sync cluster termination; devices won't be deleted from ASM specific data sync groups
* Expose parameter in AWS Clour provider to allow pass number of message consumed in signle autoscale run
* Fix to pervent failure during UCS temp directory creation

## Release 4.14.0
* Update httpUtil to include logging HTTP body for error message handling
* Add option to skip active check after provisioning

## Release 4.13.3
* Update verifyHash with new checksum for f5-cloud-libs-azure
* Update Azure provider failover script to populate enableAcceleratedNetworking property on Networking Interface

## Release 4.12.0
* Added BIG-IP hostname and mgmt address into BIG-IQ 'tenant' field when requesting license from BIG-IQ.
* Added autoscale timeout for autoscale script execution.
* Added logic to pass BIG-IP private address to BIG-IQ when BIG-IP is provisioned in Azure cloud.
* Fixed "passphrase decryption failure" problem which occurs when new master joins autoscale cluster.

## Release 4.11.0
* Enable retry logic for TMSH command execution to mitigate problem when TMSH command fails due to MCP un-availability
* Add validation for generated UCS file to prever corrupted UCS file problem
* Update condition for triggering master re-election for autoscale solution; this should prevent the problem when master host is stuck at BECOMING_MASTER state

## Release 4.10.3
* Add additional endpoint checks in the BIG-IP ready check, including /mgmt/tm/sys/ready
* Add retry for ILX package installation
* Add retry for a /mgmt/tm/sys/config save event
* Add retry for tmsh command execution, resolves issue during encrypt/decrypt operations
* Update retry logic for module installation

## Release 4.10.2
* Add retry for BIG-IQ version info

## Release 4.10.1
* Handle trunks in createOrModify

## Version 4.10.0
* Use more recent BIG-IQ licensing APIs for reg key pools

## Version 4.9.2
* Fix to correctly handle the 'CREATED' BIG-IP async Task Status

## Version 4.9.1
* Fix to handle response containing more than 1 device from /cm/device
* Fix to set required BIG-IP modules for Azure Autoscale solutions

## Version 4.9.0
* Support for ignoring device trust sync complete failures due to disconnected device
* Fix to handle updating hostname when multiple devices exist on BIG-IP
* Fix to handle updating the httpsPort when adding BIG-IP to license pool on BIG-IQ
* Support for updating device group settings when group already exists
* Fix to successfully mount tmpfs during temporary password generation
* Support matching IP configurations with Self IPs in Azure Failover
* Support providing a list of BIG-IP modules to Azure autoscale solutions

## Version 4.8.3
* Updated verifyHash file to include f5.aws_advanced_ha.v1.4.0rc5.tmpl

## Version 4.8.2
* Allow NPM install to run on Windows
* getDataFromUrl accepts arbitrary HTTP(S) options
* f5-cloud-libs-consul supports specifying path to a CA Certificate Bundle

## Version 4.8.1
* Update cloud-libs password generation to pass new Password Policy
* Fix for network.js not completing on certain Azure instance sizes with certain licenses
* Fix for completing BIG-IQ setup during onboarding

## Version 4.8.0
* Added BIG-IQ LM Cluster Public IP Failover script
* Added the f5-cloud-libs-consul Cloud Provider
* Added support for wildcard propertyPaths in genericNodeProvider
* Fix to allow F5 product to be specified when calling joinCluster
* Fix dependency in f5-cloud-libs-gce to support Node 4

## Version 4.7.0
* Added check if f5-cloud-libs is running in a container
* Added timestamp to f5-cloud-libs analytics
* Fix to ensure primary Subscription is used during Azure Failover if subscription list fails in Azure Gov Cloud
* Fix in Google Provider to ensure UCS backups are cleaned up locally, and in Google Cloud Storage

## Version 4.6.1
* Added Service Discovery support for Azure Gov Cloud
* Support for directly providing a BIG-IP Auth Token during authentication
* Fix to handle errors when installing an already installed iLX package
* Fix to handle errors when updating default self-allow ports
* Fix to ensure multiple cluster-update processes do not run concurrently on the same BIG-IP
* Fix to ensure Azure autoscale configuration is not overwritten during an autoscale event

## Version 4.6.0
* Add new genericNodeProvider for Service Discovery of services cataloged in a generic JSON document
* Support for clustering BIG-IQ in Google
* Add interface as a valid destination when creating BIG-IP routes
* Fix an issue where Service Discovery could not run on BIG-IP v12.1
* Support for falling back to HTTP Basic Auth when licensing a BIG-IP from a BIG-IQ
* Support installation of iLX packages during f5-cloud-libs onboarding
    * f5-cloud-libs verifyHash can now verify the latest LTS release of AS3
* Update BIG-IQ licensing failure logging to include failure messages from BIG-IQ
* Support for installing private keys with consistent key names across BIG-IP and f5-cloud-libs versions
* Add auto-detection of BIG-IQ license provider by license pool type
* Support multiple Azure subscriptions in Azure failover
    * Includes support for User Defined Routes in multiple Azure subscriptions
* Support BIG-IQ failover in AWS
* Fix for Google provider to determine instance region
* Fix for enabling f5-cloud-libs log file rotation

## Version 4.5.1
* Fix for running f5-cloud-libs on BIG-IP 12.1
* Fix for autoscale BIG-IP 13.1 in f5-cloud-libs-gce

## Version 4.5.0
* Support for clustering BIG-IQ in AWS and Azure
* Fix for tagging instance in single instance AWS Auto Scale Group
* Support for retrieving SSL certificates in nested AWS S3 folders
* Support for specifying Discovery Address when onboarding a BIQ-IQ
* Support for updating objects in partitions other than Common
* Fix 1nicSetup.sh to retrieve Gateway CIDR from dhcp lease
* Add --force-reboot option in onboard.js and network.js
* Fix path in getNameServer.sh script
* Autoscale.js ensures ConfigSync IP address is set when cluster is updated

## Version 4.4.0
* Support for enabling ASM sync in DeviceGroup if ASM module is provisioned
* Add option for signaling CloudFormation when a BIG-IP or BIG-IQ has been onboarded
* Scripts now signal if they were unsuccessful, log their exceptions, and exit if another script encounters an exception
    * Added --error-file option to specify filename to log script exceptions
* Scripts handle defaults for optional parameters. For example --metrics is legal with no metrics provided.
* Support for BIG-IP 14.1 (differences in ifconfig)

## Version 4.3.0
* Support for onboarding a BIG-IQ
* Support for symmetric encryption of credentials (to handle large credentials)
* scripts/getNodes.js script
    * Replaces f5-cloud-workers cloudNodesWorker
    * Support for retrieving pool members in a cloud different from where BIG-IP is running
* Add --no-unreachable option to onboard.js to prevent use of the unreachable API when licensing from BIG-IQ 5.4+

## Version 4.2.0
* Support for setting management route via network.js
* Support for reading from rest storage
* Fix for vlan name in 1 nic configurations

## Version 4.1.0
* Support for revoke of CLPv2 license for autoscaling solutions that license from BIG-IQ 5.3+
* Support for licensing an unreachable device from BIG-IQ 5.4+
    * --cloud parameter is required when calling onboard.js when licensing via BIG-IQ 5.4+
* Support revoke for standalone licensing script
* More reliable provisioning of ASM and AFM

## Version 4.0.0
**This version is not backwards compatible. The install location of `f5-cloud-libs`
and `f5-cloud-libs-<cloud>` has changed to support installation from npm**

* Scripts now exit with status code 1 on failure
* Support autoscaling with BYOL and utility billing instances in one cluster
* Support autoscaling with DNS updates
* Support for automatic backups in autoscaling solutions
* Update scripts and lib code to the [Airbnb JavaScript style guide](https://github.com/airbnb/javascript)
* Provide independent licensing script callable from tmsh
* Add options for CLPv2 when licensing via BIG-IQ

## Version 3.6.0
* Add --shell option to scripts/runScript.js

## Version 3.5.0
* Autoscale improvements
    * More device group options in autoscale.js
    * Use save-on-auto-sync when creating device group
    * Fix password syncing in master election

## Version 3.4.0
* Autoscale improvements
    * Handle replacing master
    * Revoke license if licensed from BIG-IQ

## Version 3.3.0
* License BIG-IP from BIG-IQ 5.2 and 5.3

## Version 3.2.0
* Support for S3 ARN for licensing via BIG-IQ

## Version 3.1.0
* Support for licensing via BIG-IQ
* Support for service discovery

## Version 3.0.1
* Add retry for password-url when licensing via BIG-IQ.

## Version 3.0.0
**This version is not backwards compatible. The format for options on network.js has changed.
See node scripts/network.js --help for details**

* License BIG-IP from BIG-IQ 5.0 and 5.1
* More options for network.js
    * Add arbitrary routes
    * Support mtu on vlans
    * Support port lockdown on self IPs
* Updates to signaling. --wait-for now means 'run if the signal has been sent' rather than 'run when the signal is sent'
* More robust reboot handling.

## Version 2.3.0
* Support for Azure autoscaling
* Support --password-url in network.js
* Restore from stored UCS

## Version 2.2.0
* Restore from saved UCS file if present in storage account

## Version 2.1.0
* Allows for autoscaling and clustering without providing a password in the template
* Add hash verification for all downloaded files
* Fix race condition when running multiple f5-cloud-libs scripts at once

## Version 2.0.0
* onboard.js option of --set-password is no longer available, use --update-user instead.
* All scripts that take --password now also support --password-url. Only 'file' URLs are supported for now.
* Add option to suppress console output (--no-console).
* Add support for verifying hash of downloaded f5-cloud-libs tarball.
* Add some parsing of sync messages to get sync to work more often.<|MERGE_RESOLUTION|>--- conflicted
+++ resolved
@@ -1,7 +1,5 @@
 # Release notes
 
-<<<<<<< HEAD
-=======
 ## Release 4.23.1
 * Added additional logic to update_autoscale_ucs.py script to account for .1 vs .11 vs .111 when running replace function.
 Previously, script would replace all instances of specified values, including ip values for ltm nodes which was not desired
@@ -11,7 +9,6 @@
 ## Release 4.23.0
 * Use a retry on /tm/shared/licensing/registration. This sometimes give an ECONNRESET error.
 
->>>>>>> a115bda7
 ## Release 4.22.0
 * Add getNodesByResourceId to cloudProvider
 * Update bigip module to improve UCS restore; promise is rejected to trigger workaround when system restarts happen
