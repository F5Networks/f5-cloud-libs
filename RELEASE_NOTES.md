# Release notes

## Release 4.12.0
* Added BIG-IP hostname and mgmt address into BIG-IQ 'tenant' field when requesting license from BIG-IQ.
* Added autoscale timeout for autoscale script execution.
* Added logic to pass BIG-IP private address to BIG-IQ when BIG-IP is provisioned in Azure cloud.
<<<<<<< HEAD
=======
* Fixed "passphrase decryption failure" problem which occurs when new master joins autoscale cluster.
>>>>>>> 01b342d5

## Release 4.11.0
* Enable retry logic for TMSH command execution to mitigate problem when TMSH command fails due to MCP un-availability
* Add validation for generated UCS file to prever corrupted UCS file problem 
* Update condition for triggering master re-election for autoscale solution; this should prevent the problem when master host is stuck at BECOMING_MASTER state

## Release 4.10.3
* Add additional endpoint checks in the BIG-IP ready check, including /mgmt/tm/sys/ready
* Add retry for ILX package installation
* Add retry for a /mgmt/tm/sys/config save event
* Add retry for tmsh command execution, resolves issue during encrypt/decrypt operations
* Update retry logic for module installation

## Release 4.10.2
* Add retry for BIG-IQ version info

## Release 4.10.1
* Handle trunks in createOrModify

## Version 4.10.0
* Use more recent BIG-IQ licensing APIs for reg key pools

## Version 4.9.2
* Fix to correctly handle the 'CREATED' BIG-IP async Task Status

## Version 4.9.1
* Fix to handle response containing more than 1 device from /cm/device
* Fix to set required BIG-IP modules for Azure Autoscale solutions

## Version 4.9.0
* Support for ignoring device trust sync complete failures due to disconnected device
* Fix to handle updating hostname when multiple devices exist on BIG-IP
* Fix to handle updating the httpsPort when adding BIG-IP to license pool on BIG-IQ
* Support for updating device group settings when group already exists
* Fix to successfully mount tmpfs during temporary password generation
* Support matching IP configurations with Self IPs in Azure Failover
* Support providing a list of BIG-IP modules to Azure autoscale solutions

## Version 4.8.3
* Updated verifyHash file to include f5.aws_advanced_ha.v1.4.0rc5.tmpl

## Version 4.8.2
* Allow NPM install to run on Windows
* getDataFromUrl accepts arbitrary HTTP(S) options
* f5-cloud-libs-consul supports specifying path to a CA Certificate Bundle

## Version 4.8.1
* Update cloud-libs password generation to pass new Password Policy
* Fix for network.js not completing on certain Azure instance sizes with certain licenses
* Fix for completing BIG-IQ setup during onboarding

## Version 4.8.0
* Added BIG-IQ LM Cluster Public IP Failover script
* Added the f5-cloud-libs-consul Cloud Provider
* Added support for wildcard propertyPaths in genericNodeProvider
* Fix to allow F5 product to be specified when calling joinCluster
* Fix dependency in f5-cloud-libs-gce to support Node 4

## Version 4.7.0
* Added check if f5-cloud-libs is running in a container
* Added timestamp to f5-cloud-libs analytics
* Fix to ensure primary Subscription is used during Azure Failover if subscription list fails in Azure Gov Cloud
* Fix in Google Provider to ensure UCS backups are cleaned up locally, and in Google Cloud Storage

## Version 4.6.1
* Added Service Discovery support for Azure Gov Cloud
* Support for directly providing a BIG-IP Auth Token during authentication
* Fix to handle errors when installing an already installed iLX package
* Fix to handle errors when updating default self-allow ports
* Fix to ensure multiple cluster-update processes do not run concurrently on the same BIG-IP
* Fix to ensure Azure autoscale configuration is not overwritten during an autoscale event

## Version 4.6.0
* Add new genericNodeProvider for Service Discovery of services cataloged in a generic JSON document
* Support for clustering BIG-IQ in Google
* Add interface as a valid destination when creating BIG-IP routes
* Fix an issue where Service Discovery could not run on BIG-IP v12.1
* Support for falling back to HTTP Basic Auth when licensing a BIG-IP from a BIG-IQ
* Support installation of iLX packages during f5-cloud-libs onboarding
    * f5-cloud-libs verifyHash can now verify the latest LTS release of AS3
* Update BIG-IQ licensing failure logging to include failure messages from BIG-IQ
* Support for installing private keys with consistent key names across BIG-IP and f5-cloud-libs versions
* Add auto-detection of BIG-IQ license provider by license pool type
* Support multiple Azure subscriptions in Azure failover
    * Includes support for User Defined Routes in multiple Azure subscriptions
* Support BIG-IQ failover in AWS
* Fix for Google provider to determine instance region
* Fix for enabling f5-cloud-libs log file rotation

## Version 4.5.1
* Fix for running f5-cloud-libs on BIG-IP 12.1
* Fix for autoscale BIG-IP 13.1 in f5-cloud-libs-gce

## Version 4.5.0
* Support for clustering BIG-IQ in AWS and Azure
* Fix for tagging instance in single instance AWS Auto Scale Group
* Support for retrieving SSL certificates in nested AWS S3 folders
* Support for specifying Discovery Address when onboarding a BIQ-IQ
* Support for updating objects in partitions other than Common
* Fix 1nicSetup.sh to retrieve Gateway CIDR from dhcp lease
* Add --force-reboot option in onboard.js and network.js
* Fix path in getNameServer.sh script
* Autoscale.js ensures ConfigSync IP address is set when cluster is updated

## Version 4.4.0
* Support for enabling ASM sync in DeviceGroup if ASM module is provisioned
* Add option for signaling CloudFormation when a BIG-IP or BIG-IQ has been onboarded
* Scripts now signal if they were unsuccessful, log their exceptions, and exit if another script encounters an exception
    * Added --error-file option to specify filename to log script exceptions
* Scripts handle defaults for optional parameters. For example --metrics is legal with no metrics provided.
* Support for BIG-IP 14.1 (differences in ifconfig)

## Version 4.3.0
* Support for onboarding a BIG-IQ
* Support for symmetric encryption of credentials (to handle large credentials)
* scripts/getNodes.js script
    * Replaces f5-cloud-workers cloudNodesWorker
    * Support for retrieving pool members in a cloud different from where BIG-IP is running
* Add --no-unreachable option to onboard.js to prevent use of the unreachable API when licensing from BIG-IQ 5.4+

## Version 4.2.0
* Support for setting management route via network.js
* Support for reading from rest storage
* Fix for vlan name in 1 nic configurations

## Version 4.1.0
* Support for revoke of CLPv2 license for autoscaling solutions that license from BIG-IQ 5.3+
* Support for licensing an unreachable device from BIG-IQ 5.4+
    * --cloud parameter is required when calling onboard.js when licensing via BIG-IQ 5.4+
* Support revoke for standalone licensing script
* More reliable provisioning of ASM and AFM

## Version 4.0.0
**This version is not backwards compatible. The install location of `f5-cloud-libs`
and `f5-cloud-libs-<cloud>` has changed to support installation from npm**

* Scripts now exit with status code 1 on failure
* Support autoscaling with BYOL and utility billing instances in one cluster
* Support autoscaling with DNS updates
* Support for automatic backups in autoscaling solutions
* Update scripts and lib code to the [Airbnb JavaScript style guide](https://github.com/airbnb/javascript)
* Provide independent licensing script callable from tmsh
* Add options for CLPv2 when licensing via BIG-IQ

## Version 3.6.0
* Add --shell option to scripts/runScript.js

## Version 3.5.0
* Autoscale improvements
    * More device group options in autoscale.js
    * Use save-on-auto-sync when creating device group
    * Fix password syncing in master election

## Version 3.4.0
* Autoscale improvements
    * Handle replacing master
    * Revoke license if licensed from BIG-IQ

## Version 3.3.0
* License BIG-IP from BIG-IQ 5.2 and 5.3

## Version 3.2.0
* Support for S3 ARN for licensing via BIG-IQ

## Version 3.1.0
* Support for licensing via BIG-IQ
* Support for service discovery

## Version 3.0.1
* Add retry for password-url when licensing via BIG-IQ.

## Version 3.0.0
**This version is not backwards compatible. The format for options on network.js has changed.
See node scripts/network.js --help for details**

* License BIG-IP from BIG-IQ 5.0 and 5.1
* More options for network.js
    * Add arbitrary routes
    * Support mtu on vlans
    * Support port lockdown on self IPs
* Updates to signaling. --wait-for now means 'run if the signal has been sent' rather than 'run when the signal is sent'
* More robust reboot handling.

## Version 2.3.0
* Support for Azure autoscaling
* Support --password-url in network.js
* Restore from stored UCS

## Version 2.2.0
* Restore from saved UCS file if present in storage account

## Version 2.1.0
* Allows for autoscaling and clustering without providing a password in the template
* Add hash verification for all downloaded files
* Fix race condition when running multiple f5-cloud-libs scripts at once

## Version 2.0.0
* onboard.js option of --set-password is no longer available, use --update-user instead.
* All scripts that take --password now also support --password-url. Only 'file' URLs are supported for now.
* Add option to suppress console output (--no-console).
* Add support for verifying hash of downloaded f5-cloud-libs tarball.
* Add some parsing of sync messages to get sync to work more often.<|MERGE_RESOLUTION|>--- conflicted
+++ resolved
@@ -4,10 +4,7 @@
 * Added BIG-IP hostname and mgmt address into BIG-IQ 'tenant' field when requesting license from BIG-IQ.
 * Added autoscale timeout for autoscale script execution.
 * Added logic to pass BIG-IP private address to BIG-IQ when BIG-IP is provisioned in Azure cloud.
-<<<<<<< HEAD
-=======
 * Fixed "passphrase decryption failure" problem which occurs when new master joins autoscale cluster.
->>>>>>> 01b342d5
 
 ## Release 4.11.0
 * Enable retry logic for TMSH command execution to mitigate problem when TMSH command fails due to MCP un-availability
