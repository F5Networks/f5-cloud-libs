# Release notes

<<<<<<< HEAD
## Release 4.11.0
* Enable retry logic for TMSH command execution to mitigate problem when TMSH command fails due to MCP un-availability
* Add validation for generated UCS file to prever corrupted UCS file problem 
* Update condition for triggering master re-election for autoscale solution; this should prevent the problem when master host is stuck at BECOMING_MASTER state
=======
## Release 4.12.0
* Added BIG-IP hostname and mgmt address into BIG-IQ 'tenant' field when requesting license from BIG-IQ.
* Added autoscale timeout for autoscale script execution.
* Added logic to pass BIG-IP private address to BIG-IQ when BIG-IP is provisioned in Azure cloud.
>>>>>>> 8089dd56

## Release 4.10.3
* Add additional endpoint checks in the BIG-IP ready check, including /mgmt/tm/sys/ready
* Add retry for ILX package installation
* Add retry for a /mgmt/tm/sys/config save event
* Add retry for tmsh command execution, resolves issue during encrypt/decrypt operations
* Update retry logic for module installation

## Release 4.10.2
* Add retry for BIG-IQ version info

## Release 4.10.1
* Handle trunks in createOrModify

## Version 4.10.0
* Use more recent BIG-IQ licensing APIs for reg key pools

## Version 4.9.2
* Fix to correctly handle the 'CREATED' BIG-IP async Task Status

## Version 4.9.1
* Fix to handle response containing more than 1 device from /cm/device
* Fix to set required BIG-IP modules for Azure Autoscale solutions

## Version 4.9.0
* Support for ignoring device trust sync complete failures due to disconnected device
* Fix to handle updating hostname when multiple devices exist on BIG-IP
* Fix to handle updating the httpsPort when adding BIG-IP to license pool on BIG-IQ
* Support for updating device group settings when group already exists
* Fix to successfully mount tmpfs during temporary password generation
* Support matching IP configurations with Self IPs in Azure Failover
* Support providing a list of BIG-IP modules to Azure autoscale solutions

## Version 4.8.3
* Updated verifyHash file to include f5.aws_advanced_ha.v1.4.0rc5.tmpl

## Version 4.8.2
* Allow NPM install to run on Windows
* getDataFromUrl accepts arbitrary HTTP(S) options
* f5-cloud-libs-consul supports specifying path to a CA Certificate Bundle

## Version 4.8.1
* Update cloud-libs password generation to pass new Password Policy
* Fix for network.js not completing on certain Azure instance sizes with certain licenses
* Fix for completing BIG-IQ setup during onboarding

## Version 4.8.0
* Added BIG-IQ LM Cluster Public IP Failover script
* Added the f5-cloud-libs-consul Cloud Provider
* Added support for wildcard propertyPaths in genericNodeProvider
* Fix to allow F5 product to be specified when calling joinCluster
* Fix dependency in f5-cloud-libs-gce to support Node 4

## Version 4.7.0
* Added check if f5-cloud-libs is running in a container
* Added timestamp to f5-cloud-libs analytics
* Fix to ensure primary Subscription is used during Azure Failover if subscription list fails in Azure Gov Cloud
* Fix in Google Provider to ensure UCS backups are cleaned up locally, and in Google Cloud Storage

## Version 4.6.1
* Added Service Discovery support for Azure Gov Cloud
* Support for directly providing a BIG-IP Auth Token during authentication
* Fix to handle errors when installing an already installed iLX package
* Fix to handle errors when updating default self-allow ports
* Fix to ensure multiple cluster-update processes do not run concurrently on the same BIG-IP
* Fix to ensure Azure autoscale configuration is not overwritten during an autoscale event

## Version 4.6.0
* Add new genericNodeProvider for Service Discovery of services cataloged in a generic JSON document
* Support for clustering BIG-IQ in Google
* Add interface as a valid destination when creating BIG-IP routes
* Fix an issue where Service Discovery could not run on BIG-IP v12.1
* Support for falling back to HTTP Basic Auth when licensing a BIG-IP from a BIG-IQ
* Support installation of iLX packages during f5-cloud-libs onboarding
    * f5-cloud-libs verifyHash can now verify the latest LTS release of AS3
* Update BIG-IQ licensing failure logging to include failure messages from BIG-IQ
* Support for installing private keys with consistent key names across BIG-IP and f5-cloud-libs versions
* Add auto-detection of BIG-IQ license provider by license pool type
* Support multiple Azure subscriptions in Azure failover
    * Includes support for User Defined Routes in multiple Azure subscriptions
* Support BIG-IQ failover in AWS
* Fix for Google provider to determine instance region
* Fix for enabling f5-cloud-libs log file rotation

## Version 4.5.1
* Fix for running f5-cloud-libs on BIG-IP 12.1
* Fix for autoscale BIG-IP 13.1 in f5-cloud-libs-gce

## Version 4.5.0
* Support for clustering BIG-IQ in AWS and Azure
* Fix for tagging instance in single instance AWS Auto Scale Group
* Support for retrieving SSL certificates in nested AWS S3 folders
* Support for specifying Discovery Address when onboarding a BIQ-IQ
* Support for updating objects in partitions other than Common
* Fix 1nicSetup.sh to retrieve Gateway CIDR from dhcp lease
* Add --force-reboot option in onboard.js and network.js
* Fix path in getNameServer.sh script
* Autoscale.js ensures ConfigSync IP address is set when cluster is updated

## Version 4.4.0
* Support for enabling ASM sync in DeviceGroup if ASM module is provisioned
* Add option for signaling CloudFormation when a BIG-IP or BIG-IQ has been onboarded
* Scripts now signal if they were unsuccessful, log their exceptions, and exit if another script encounters an exception
    * Added --error-file option to specify filename to log script exceptions
* Scripts handle defaults for optional parameters. For example --metrics is legal with no metrics provided.
* Support for BIG-IP 14.1 (differences in ifconfig)

## Version 4.3.0
* Support for onboarding a BIG-IQ
* Support for symmetric encryption of credentials (to handle large credentials)
* scripts/getNodes.js script
    * Replaces f5-cloud-workers cloudNodesWorker
    * Support for retrieving pool members in a cloud different from where BIG-IP is running
* Add --no-unreachable option to onboard.js to prevent use of the unreachable API when licensing from BIG-IQ 5.4+

## Version 4.2.0
* Support for setting management route via network.js
* Support for reading from rest storage
* Fix for vlan name in 1 nic configurations

## Version 4.1.0
* Support for revoke of CLPv2 license for autoscaling solutions that license from BIG-IQ 5.3+
* Support for licensing an unreachable device from BIG-IQ 5.4+
    * --cloud parameter is required when calling onboard.js when licensing via BIG-IQ 5.4+
* Support revoke for standalone licensing script
* More reliable provisioning of ASM and AFM

## Version 4.0.0
**This version is not backwards compatible. The install location of `f5-cloud-libs`
and `f5-cloud-libs-<cloud>` has changed to support installation from npm**

* Scripts now exit with status code 1 on failure
* Support autoscaling with BYOL and utility billing instances in one cluster
* Support autoscaling with DNS updates
* Support for automatic backups in autoscaling solutions
* Update scripts and lib code to the [Airbnb JavaScript style guide](https://github.com/airbnb/javascript)
* Provide independent licensing script callable from tmsh
* Add options for CLPv2 when licensing via BIG-IQ

## Version 3.6.0
* Add --shell option to scripts/runScript.js

## Version 3.5.0
* Autoscale improvements
    * More device group options in autoscale.js
    * Use save-on-auto-sync when creating device group
    * Fix password syncing in master election

## Version 3.4.0
* Autoscale improvements
    * Handle replacing master
    * Revoke license if licensed from BIG-IQ

## Version 3.3.0
* License BIG-IP from BIG-IQ 5.2 and 5.3

## Version 3.2.0
* Support for S3 ARN for licensing via BIG-IQ

## Version 3.1.0
* Support for licensing via BIG-IQ
* Support for service discovery

## Version 3.0.1
* Add retry for password-url when licensing via BIG-IQ.

## Version 3.0.0
**This version is not backwards compatible. The format for options on network.js has changed.
See node scripts/network.js --help for details**

* License BIG-IP from BIG-IQ 5.0 and 5.1
* More options for network.js
    * Add arbitrary routes
    * Support mtu on vlans
    * Support port lockdown on self IPs
* Updates to signaling. --wait-for now means 'run if the signal has been sent' rather than 'run when the signal is sent'
* More robust reboot handling.

## Version 2.3.0
* Support for Azure autoscaling
* Support --password-url in network.js
* Restore from stored UCS

## Version 2.2.0
* Restore from saved UCS file if present in storage account

## Version 2.1.0
* Allows for autoscaling and clustering without providing a password in the template
* Add hash verification for all downloaded files
* Fix race condition when running multiple f5-cloud-libs scripts at once

## Version 2.0.0
* onboard.js option of --set-password is no longer available, use --update-user instead.
* All scripts that take --password now also support --password-url. Only 'file' URLs are supported for now.
* Add option to suppress console output (--no-console).
* Add support for verifying hash of downloaded f5-cloud-libs tarball.
* Add some parsing of sync messages to get sync to work more often.<|MERGE_RESOLUTION|>--- conflicted
+++ resolved
@@ -1,16 +1,14 @@
 # Release notes
 
-<<<<<<< HEAD
+## Release 4.12.0
+* Added BIG-IP hostname and mgmt address into BIG-IQ 'tenant' field when requesting license from BIG-IQ.
+* Added autoscale timeout for autoscale script execution.
+* Added logic to pass BIG-IP private address to BIG-IQ when BIG-IP is provisioned in Azure cloud.
+
 ## Release 4.11.0
 * Enable retry logic for TMSH command execution to mitigate problem when TMSH command fails due to MCP un-availability
 * Add validation for generated UCS file to prever corrupted UCS file problem 
 * Update condition for triggering master re-election for autoscale solution; this should prevent the problem when master host is stuck at BECOMING_MASTER state
-=======
-## Release 4.12.0
-* Added BIG-IP hostname and mgmt address into BIG-IQ 'tenant' field when requesting license from BIG-IQ.
-* Added autoscale timeout for autoscale script execution.
-* Added logic to pass BIG-IP private address to BIG-IQ when BIG-IP is provisioned in Azure cloud.
->>>>>>> 8089dd56
 
 ## Release 4.10.3
 * Add additional endpoint checks in the BIG-IP ready check, including /mgmt/tm/sys/ready
