--- conflicted
+++ resolved
@@ -1,13 +1,10 @@
 # Release notes
 
-<<<<<<< HEAD
-=======
 ## Release 4.19.0
 
 * Update autoscale script to populate lastBackup date within instance metadata when UCS generated. The lastBackup date will be shared with other hosts when they get in sync with master.
 * Enable logic on autoscale.js script for preventing restoring UCS file when new master elected and new master was in sync with previous master. 
 
->>>>>>> c8e020d2
 ## Release 4.18.0
 * Improve availability check for BIGIP system
 * Update format for the tenant string used for sending BIGIP host metadata to BIGIQ as part of licensing via BIGIQ system
