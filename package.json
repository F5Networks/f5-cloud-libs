--- conflicted
+++ resolved
@@ -1,10 +1,6 @@
 {
   "name": "f5-cloud-libs",
-<<<<<<< HEAD
-  "version": "1.0.0",
-=======
   "version": "2.0.0",
->>>>>>> 236d6000
   "description": "Common library code for deploying a BIG-IP in a cloud environment",
   "main": "index.js",
   "repository": {
@@ -19,16 +15,6 @@
   },
   "devDependencies": {
     "jshint": "latest",
-<<<<<<< HEAD
-    "nodeunit": "^0.9"
-  },
-  "scripts": {
-    "test": "node_modules/nodeunit/bin/nodeunit --reporter eclipse test test/lib test/scripts",
-    "predeployAWS": "npm test",
-    "deployAWS": "scripts/aws/deploy.sh",
-    "predeployAzure": "npm test",
-    "deployAzure": "scripts/azure/deploy.sh",
-=======
     "nodeunit": "^0.10"
   },
   "config": {
@@ -37,7 +23,6 @@
   },
   "scripts": {
     "test": "node_modules/nodeunit/bin/nodeunit --reporter eclipse test/lib; if [ $? -ne 0 ]; then exit 1; fi; node_modules/nodeunit/bin/nodeunit --reporter eclipse test/scripts; if [ $? -ne 0 ]; then exit 1; fi",
->>>>>>> 236d6000
     "doc": "jsdoc -c jsdoc.conf"
   }
 }