/**
 * Copyright 2016-2018 F5 Networks, Inc.
 *
 * Licensed under the Apache License, Version 2.0 (the "License");
 * you may not use this file except in compliance with the License.
 * You may obtain a copy of the License at
 *
 *     http://www.apache.org/licenses/LICENSE-2.0
 *
 * Unless required by applicable law or agreed to in writing, software
 * distributed under the License is distributed on an "AS IS" BASIS,
 * WITHOUT WARRANTIES OR CONDITIONS OF ANY KIND, either express or implied.
 * See the License for the specific language governing permissions and
 * limitations under the License.
 */

'use strict';

const options = require('commander');
const fs = require('fs');
const q = require('q');
const childProcess = require('child_process');
const Logger = require('../lib/logger');
const ipc = require('../lib/ipc');
const signals = require('../lib/signals');
const util = require('../lib/util');

(function run() {
    const runner = {
        /**
         * Runs an arbitrary script
         *
         * @param {String[]} argv - The process arguments
         * @param {Function} cb - Optional cb to call when done
         */
        run(argv, cb) {
            const DEFAULT_LOG_FILE = '/tmp/runScript.log';
            const ARGS_FILE_ID = `runScript_${Date.now()}`;
            const KEYS_TO_MASK = ['--cl-args'];

            const loggerOptions = {};

            let loggableArgs;
            let logger;
            let logFileName;
            let clArgIndex;
            let exiting;

            try {
                /* eslint-disable max-len */
                options
<<<<<<< HEAD
                    .version('4.12.0')
=======
                    .version('4.13.0')
>>>>>>> 151a2fd5
                    .option(
                        '--background',
                        'Spawn a background process to do the work. If you are running in cloud init, you probably want this option.'
                    )
                    .option(
                        '-f, --file <script>',
                        'File name of script to run.'
                    )
                    .option(
                        '-u, --url <url>',
                        'URL from which to download script to run. This will override --file.'
                    )
                    .option(
                        '--cl-args <command_line_args>',
                        'String of arguments to send to the script as command line arguments.'
                    )
                    .option(
                        '--shell <full_path_to_shell>',
                        'Specify the shell to run the command in. Default is to run command as a separate process (not through a shell).'
                    )
                    .option(
                        '--signal <signal>',
                        'Signal to send when done. Default SCRIPT_DONE.'
                    )
                    .option(
                        '--wait-for <signal>',
                        'Wait for the named signal before running.'
                    )
                    .option(
                        '--cwd <directory>',
                        'Current working directory for the script to run in.'
                    )
                    .option(
                        '--log-level <level>',
                        'Log level (none, error, warn, info, verbose, debug, silly). Default is info.',
                        'info'
                    )
                    .option(
                        '-o, --output <file>',
                        `Log to file as well as console. This is the default if background process is spawned. Default is ${DEFAULT_LOG_FILE}`
                    )
                    .option(
                        '-e, --error-file <file>',
                        'Log exceptions to a specific file. Default is /tmp/cloudLibsError.log, or cloudLibsError.log in --output file directory'
                    )
                    .option(
                        '--no-console',
                        'Do not log to console. Default false (log to console).'
                    )
                    .parse(argv);
                /* eslint-enable max-len */

                loggerOptions.console = options.console;
                loggerOptions.logLevel = options.logLevel;
                loggerOptions.module = module;

                if (options.output) {
                    loggerOptions.fileName = options.output;
                }

                if (options.errorFile) {
                    loggerOptions.errorFile = options.errorFile;
                }

                logger = Logger.getLogger(loggerOptions);
                ipc.setLoggerOptions(loggerOptions);
                util.setLoggerOptions(loggerOptions);

                // When running in cloud init, we need to exit so that cloud init can complete and
                // allow the BIG-IP services to start
                if (options.background) {
                    logFileName = options.output || DEFAULT_LOG_FILE;
                    logger.info('Spawning child process to do the work. Output will be in', logFileName);
                    util.runInBackgroundAndExit(process, logFileName);
                }

                // Log the input, but don't cl-args since it could contain a password
                loggableArgs = argv.slice();
                for (let i = 0; i < loggableArgs.length; i++) {
                    if (KEYS_TO_MASK.indexOf(loggableArgs[i]) !== -1) {
                        loggableArgs[i + 1] = '*******';
                    }
                }
                logger.info(`${loggableArgs[1]} called with`, loggableArgs.join(' '));

                const mungedArgs = argv.slice();

                // With cl-args, we need to restore the single quotes around the args - shells remove them
                if (options.clArgs) {
                    logger.debug('Found clArgs - checking for single quotes');
                    clArgIndex = mungedArgs.indexOf('--cl-args') + 1;
                    logger.debug('clArgIndex:', clArgIndex);
                    if (mungedArgs[clArgIndex][0] !== "'") {
                        logger.debug('Wrapping clArgs in single quotes');
                        mungedArgs[clArgIndex] = `'${mungedArgs[clArgIndex]}'`;
                    }
                }

                // Save args in restart script in case we need to reboot to recover from an error
                logger.debug('Saving args for', options.file || options.url);
                util.saveArgs(mungedArgs, ARGS_FILE_ID)
                    .then(() => {
                        logger.debug('Args saved for', options.file || options.url);
                        if (options.waitFor) {
                            logger.info('Waiting for', options.waitFor);
                            return ipc.once(options.waitFor);
                        }
                        return q();
                    })
                    .then(() => {
                        // Whatever we're waiting for is done, so don't wait for
                        // that again in case of a reboot
                        if (options.waitFor) {
                            logger.debug('Signal received.');
                            return util.saveArgs(mungedArgs, ARGS_FILE_ID, ['--wait-for']);
                        }
                        return q();
                    })
                    .then(() => {
                        const deferred = q.defer();

                        if (options.url) {
                            logger.debug('Downloading', options.url);
                            util.download(options.url)
                                .then((fileName) => {
                                    options.file = fileName;
                                    fs.chmod(fileName, 0o755, () => {
                                        deferred.resolve();
                                    });
                                })
                                .catch((err) => {
                                    deferred.reject(err);
                                })
                                .done();
                        } else {
                            deferred.resolve();
                        }

                        return deferred.promise;
                    })
                    .then(() => {
                        const deferred = q.defer();
                        const cpOptions = {};

                        let args = [];
                        let cp;

                        logger.info(options.file, 'starting.');
                        if (options.file) {
                            ipc.send(signals.SCRIPT_RUNNING);

                            if (options.cwd) {
                                cpOptions.cwd = options.cwd;
                            }

                            if (options.shell) {
                                cpOptions.shell = options.shell;
                                cp = childProcess.exec(`${options.file} ${options.clArgs}`, cpOptions);
                            } else {
                                if (options.clArgs) {
                                    args = options.clArgs.split(/\s+/);
                                }
                                cp = childProcess.spawn(options.file, args, cpOptions);
                            }

                            cp.stdout.on('data', (data) => {
                                logger.info(data.toString().trim());
                            });

                            cp.stderr.on('data', (data) => {
                                logger.error(data.toString().trim());
                            });

                            cp.on('exit', (code, signal) => {
                                const status = signal || code.toString();
                                logger.info(
                                    options.file,
                                    'exited with',
                                    (signal ? 'signal' : 'code'),
                                    status
                                );
                                deferred.resolve();
                            });

                            cp.on('error', (err) => {
                                logger.error(options.file, 'error', err);
                            });
                        } else {
                            deferred.resolve();
                        }

                        return deferred.promise;
                    })
                    .catch((err) => {
                        ipc.send(signals.CLOUD_LIBS_ERROR);

                        const error = `Running custom script failed: ${err}`;
                        util.logError(error, loggerOptions);
                        util.logAndExit(error, 'error', 1);
                        exiting = true;
                    })
                    .done((response) => {
                        logger.debug(response);

                        util.deleteArgs(ARGS_FILE_ID);
                        if (!exiting) {
                            ipc.send(options.signal || signals.SCRIPT_DONE);
                        }

                        if (cb) {
                            cb();
                        }

                        if (!exiting) {
                            util.logAndExit('Custom script finished.');
                        }
                    });

                // If another script has signaled an error, exit, marking ourselves as DONE
                ipc.once(signals.CLOUD_LIBS_ERROR)
                    .then(() => {
                        ipc.send(options.signal || signals.SCRIPT_DONE);
                        util.logAndExit('ERROR signaled from other script. Exiting');
                    });
            } catch (err) {
                if (logger) {
                    logger.error('Custom script error:', err);
                }
            }

            // If we reboot, exit - otherwise cloud providers won't know we're done
            ipc.once('REBOOT')
                .then(() => {
                    util.logAndExit('REBOOT signaled. Exiting.');
                });
        }
    };

    module.exports = runner;

    // If we're called from the command line, run
    // This allows for test code to call us as a module
    if (!module.parent) {
        runner.run(process.argv);
    }
}());<|MERGE_RESOLUTION|>--- conflicted
+++ resolved
@@ -49,11 +49,7 @@
             try {
                 /* eslint-disable max-len */
                 options
-<<<<<<< HEAD
-                    .version('4.12.0')
-=======
                     .version('4.13.0')
->>>>>>> 151a2fd5
                     .option(
                         '--background',
                         'Spawn a background process to do the work. If you are running in cloud init, you probably want this option.'
