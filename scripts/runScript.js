/**
 * Copyright 2016-2018 F5 Networks, Inc.
 *
 * Licensed under the Apache License, Version 2.0 (the "License");
 * you may not use this file except in compliance with the License.
 * You may obtain a copy of the License at
 *
 *     http://www.apache.org/licenses/LICENSE-2.0
 *
 * Unless required by applicable law or agreed to in writing, software
 * distributed under the License is distributed on an "AS IS" BASIS,
 * WITHOUT WARRANTIES OR CONDITIONS OF ANY KIND, either express or implied.
 * See the License for the specific language governing permissions and
 * limitations under the License.
 */

'use strict';

const options = require('commander');
const fs = require('fs');
const q = require('q');
const childProcess = require('child_process');
const Logger = require('../lib/logger');
const ipc = require('../lib/ipc');
const signals = require('../lib/signals');
const util = require('../lib/util');

(function run() {
    const runner = {
        /**
         * Runs an arbitrary script
         *
         * @param {String[]} argv - The process arguments
         * @param {Function} cb - Optional cb to call when done
         */
        run(argv, cb) {
            const DEFAULT_LOG_FILE = '/tmp/runScript.log';
            const ARGS_FILE_ID = `runScript_${Date.now()}`;
            const KEYS_TO_MASK = ['--cl-args'];

            const loggerOptions = {};

            let loggableArgs;
            let logger;
            let logFileName;
            let clArgIndex;
            let exiting;

            try {
                /* eslint-disable max-len */
                options
<<<<<<< HEAD
                    .version('4.24.0')
=======
                    .version('4.25.0')
>>>>>>> d446e9e3
                    .option(
                        '--background',
                        'Spawn a background process to do the work. If you are running in cloud init, you probably want this option.'
                    )
                    .option(
                        '-f, --file <script>',
                        'File name of script to run.'
                    )
                    .option(
                        '-u, --url <url>',
                        'URL from which to download script to run. This will override --file.'
                    )
                    .option(
                        '--cl-args <command_line_args>',
                        'String of arguments to send to the script as command line arguments.'
                    )
                    .option(
                        '--shell <full_path_to_shell>',
                        'Specify the shell to run the command in. Default is to run command as a separate process (not through a shell).'
                    )
                    .option(
                        '--signal <signal>',
                        'Signal to send when done. Default SCRIPT_DONE.'
                    )
                    .option(
                        '--wait-for <signal>',
                        'Wait for the named signal before running.'
                    )
                    .option(
                        '--cwd <directory>',
                        'Current working directory for the script to run in.'
                    )
                    .option(
                        '--log-level <level>',
                        'Log level (none, error, warn, info, verbose, debug, silly). Default is info.',
                        'info'
                    )
                    .option(
                        '-o, --output <file>',
                        `Log to file as well as console. This is the default if background process is spawned. Default is ${DEFAULT_LOG_FILE}`
                    )
                    .option(
                        '-e, --error-file <file>',
                        'Log exceptions to a specific file. Default is /tmp/cloudLibsError.log, or cloudLibsError.log in --output file directory'
                    )
                    .option(
                        '--no-console',
                        'Do not log to console. Default false (log to console).'
                    )
                    .parse(argv);
                /* eslint-enable max-len */

                loggerOptions.console = options.console;
                loggerOptions.logLevel = options.logLevel;
                loggerOptions.module = module;

                if (options.output) {
                    loggerOptions.fileName = options.output;
                }

                if (options.errorFile) {
                    loggerOptions.errorFile = options.errorFile;
                }

                logger = Logger.getLogger(loggerOptions);
                ipc.setLoggerOptions(loggerOptions);
                util.setLoggerOptions(loggerOptions);

                // When running in cloud init, we need to exit so that cloud init can complete and
                // allow the BIG-IP services to start
                if (options.background) {
                    logFileName = options.output || DEFAULT_LOG_FILE;
                    logger.info('Spawning child process to do the work. Output will be in', logFileName);
                    util.runInBackgroundAndExit(process, logFileName);
                }

                // Log the input, but don't cl-args since it could contain a password
                loggableArgs = argv.slice();
                for (let i = 0; i < loggableArgs.length; i++) {
                    if (KEYS_TO_MASK.indexOf(loggableArgs[i]) !== -1) {
                        loggableArgs[i + 1] = '*******';
                    }
                }
                logger.info(`${loggableArgs[1]} called with`, loggableArgs.join(' '));

                const mungedArgs = argv.slice();

                // With cl-args, we need to restore the single quotes around the args - shells remove them
                if (options.clArgs) {
                    logger.debug('Found clArgs - checking for single quotes');
                    clArgIndex = mungedArgs.indexOf('--cl-args') + 1;
                    logger.debug('clArgIndex:', clArgIndex);
                    if (mungedArgs[clArgIndex][0] !== "'") {
                        logger.debug('Wrapping clArgs in single quotes');
                        mungedArgs[clArgIndex] = `'${mungedArgs[clArgIndex]}'`;
                    }
                }

                // Save args in restart script in case we need to reboot to recover from an error
                logger.debug('Saving args for', options.file || options.url);
                util.saveArgs(mungedArgs, ARGS_FILE_ID)
                    .then(() => {
                        logger.debug('Args saved for', options.file || options.url);
                        if (options.waitFor) {
                            logger.info('Waiting for', options.waitFor);
                            return ipc.once(options.waitFor);
                        }
                        return q();
                    })
                    .then(() => {
                        // Whatever we're waiting for is done, so don't wait for
                        // that again in case of a reboot
                        if (options.waitFor) {
                            logger.debug('Signal received.');
                            return util.saveArgs(mungedArgs, ARGS_FILE_ID, ['--wait-for']);
                        }
                        return q();
                    })
                    .then(() => {
                        const deferred = q.defer();

                        if (options.url) {
                            logger.debug('Downloading', options.url);
                            util.download(options.url)
                                .then((fileName) => {
                                    options.file = fileName;
                                    fs.chmod(fileName, 0o755, () => {
                                        deferred.resolve();
                                    });
                                })
                                .catch((err) => {
                                    deferred.reject(err);
                                })
                                .done();
                        } else {
                            deferred.resolve();
                        }

                        return deferred.promise;
                    })
                    .then(() => {
                        const deferred = q.defer();
                        const cpOptions = {};

                        let args = [];
                        let cp;

                        logger.info(options.file, 'starting.');
                        if (options.file) {
                            ipc.send(signals.SCRIPT_RUNNING);

                            if (options.cwd) {
                                cpOptions.cwd = options.cwd;
                            }

                            if (options.shell) {
                                cpOptions.shell = options.shell;
                                cp = childProcess.exec(`${options.file} ${options.clArgs}`, cpOptions);
                            } else {
                                if (options.clArgs) {
                                    args = options.clArgs.split(/\s+/);
                                }
                                cp = childProcess.spawn(options.file, args, cpOptions);
                            }

                            cp.stdout.on('data', (data) => {
                                logger.info(data.toString().trim());
                            });

                            cp.stderr.on('data', (data) => {
                                logger.error(data.toString().trim());
                            });

                            cp.on('exit', (code, signal) => {
                                const status = signal || code.toString();
                                logger.info(
                                    options.file,
                                    'exited with',
                                    (signal ? 'signal' : 'code'),
                                    status
                                );
                                deferred.resolve();
                            });

                            cp.on('error', (err) => {
                                logger.error(options.file, 'error', err);
                            });
                        } else {
                            deferred.resolve();
                        }

                        return deferred.promise;
                    })
                    .catch((err) => {
                        ipc.send(signals.CLOUD_LIBS_ERROR);

                        const error = `Running custom script failed: ${err}`;
                        util.logError(error, loggerOptions);
                        util.logAndExit(error, 'error', 1);
                        exiting = true;
                    })
                    .done((response) => {
                        logger.debug(response);

                        util.deleteArgs(ARGS_FILE_ID);
                        if (!exiting) {
                            ipc.send(options.signal || signals.SCRIPT_DONE);
                        }

                        if (cb) {
                            cb();
                        }

                        if (!exiting) {
                            util.logAndExit('Custom script finished.');
                        }
                    });

                // If another script has signaled an error, exit, marking ourselves as DONE
                ipc.once(signals.CLOUD_LIBS_ERROR)
                    .then(() => {
                        ipc.send(options.signal || signals.SCRIPT_DONE);
                        util.logAndExit('ERROR signaled from other script. Exiting');
                    });
            } catch (err) {
                if (logger) {
                    logger.error('Custom script error:', err);
                }
            }

            // If we reboot, exit - otherwise cloud providers won't know we're done
            ipc.once('REBOOT')
                .then(() => {
                    util.logAndExit('REBOOT signaled. Exiting.');
                });
        }
    };

    module.exports = runner;

    // If we're called from the command line, run
    // This allows for test code to call us as a module
    if (!module.parent) {
        runner.run(process.argv);
    }
}());<|MERGE_RESOLUTION|>--- conflicted
+++ resolved
@@ -49,11 +49,7 @@
             try {
                 /* eslint-disable max-len */
                 options
-<<<<<<< HEAD
-                    .version('4.24.0')
-=======
                     .version('4.25.0')
->>>>>>> d446e9e3
                     .option(
                         '--background',
                         'Spawn a background process to do the work. If you are running in cloud init, you probably want this option.'
