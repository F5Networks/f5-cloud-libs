/**
 * Copyright 2018 F5 Networks, Inc.
 *
 * Licensed under the Apache License, Version 2.0 (the "License");
 * you may not use this file except in compliance with the License.
 * You may obtain a copy of the License at
 *
 *     http://www.apache.org/licenses/LICENSE-2.0
 *
 * Unless required by applicable law or agreed to in writing, software
 * distributed under the License is distributed on an "AS IS" BASIS,
 * WITHOUT WARRANTIES OR CONDITIONS OF ANY KIND, either express or implied.
 * See the License for the specific language governing permissions and
 * limitations under the License.
 */

'use strict';

/* This is a replacement for the cloud nodes worker. Once we started encrypting
   credentials with private keys, that worker failed because resnoded has
   no priveledges to read the private keys */

const q = require('q');
const options = require('commander');
const path = require('path');
const fs = require('fs');

const LOG_ID = 'getNodes.js';

const util = require('../lib/util');
const localCryptoUtil = require('../lib/localCryptoUtil');
const cloudProviderFactory = require('../lib/cloudProviderFactory');
const Logger = require('../lib/logger');

(function run() {
    const runner = {
        run(argv, testOpts, cb) {
            const DEFAULT_LOG_FILE = '/var/log/cloudlibs/getNodes.log';
            const REQUIRED_OPTIONS = ['cloud', 'memberAddressType'];
            const REQUIRED_UNIQUE_OPTIONS = [['memberTag', 'uri']];
            const KEYS_TO_MASK = ['--provider-options'];

            const providerOptions = {};
            const loggerOptions = {};
            const optionsForTest = {};

            let provider;
            let loggableArgs;

            Object.assign(optionsForTest, testOpts);

            try {
                /* eslint-disable max-len */
                options
<<<<<<< HEAD
                    .version('4.5.1')
=======
                    .version('4.6.0')
>>>>>>> 4130165b
                    .option(
                        '--cloud <cloud_provider>',
                        'Cloud provider (aws | azure | etc.)'
                    )
                    .option(
                        '--member-address-type <public | private>',
                        'Type of ip address to look for - public or private.'
                    )
                    .option(
                        '--member-tag <member_tag>',
                        'Tag that is on the members in the cloud provider. Ex: value, or key=value'
                    )
                    .option(
                        '--provider-options <cloud_options>',
                        'Options specific to cloud_provider. Ex: param1:value1,param2:value2',
                        util.map,
                        providerOptions
                    )
                    .option(
                        '--uri <uri>',
                        'Location of JSON data containing nodes.'
                    )
                    .option(
                        '--log-level <level>',
                        'Log level (none, error, warn, info, verbose, debug, silly). Default is info.', 'info'
                    )
                    .option(
                        '-o, --output <file>',
                        `Log to file. Default is ${DEFAULT_LOG_FILE}`, DEFAULT_LOG_FILE
                    )
                    .option(
                        'console',
                        'Log to console. Default false (log to file only).'
                    )
                    .parse(argv);
                /* eslint-enable max-len */

                loggerOptions.console = options.console;
                loggerOptions.logLevel = options.logLevel;
                loggerOptions.fileName = options.output;
                loggerOptions.module = module;

                if (loggerOptions.fileName) {
                    const dirName = path.dirname(loggerOptions.fileName);
                    if (!fs.existsSync(dirName)) {
                        fs.mkdirSync(dirName);
                    }
                }

                this.logger = Logger.getLogger(loggerOptions);
                util.setLoggerOptions(loggerOptions);
                localCryptoUtil.setLoggerOptions(loggerOptions);

                // Log the input, but don't log passwords
                loggableArgs = argv.slice();
                for (let i = 0; i < loggableArgs.length; i++) {
                    if (KEYS_TO_MASK.indexOf(loggableArgs[i]) !== -1) {
                        loggableArgs[i + 1] = '*******';
                    }
                }
                this.logger.info(LOG_ID, `${loggableArgs[1]} called with`, loggableArgs.join(' '));

                for (let i = 0; i < REQUIRED_OPTIONS.length; i++) {
                    if (!options[REQUIRED_OPTIONS[i]]) {
                        util.logAndExit(
                            `${REQUIRED_OPTIONS[i]} is a required command line option.`,
                            'error',
                            1
                        );
                        return;
                    }
                }

                for (let i = 0; i < REQUIRED_UNIQUE_OPTIONS.length; i++) {
                    const foundOpts = Object.keys(options).filter((opt) => {
                        return REQUIRED_UNIQUE_OPTIONS[i].indexOf(opt) > -1;
                    });
                    if (foundOpts.length !== 1) {
                        const opts = (foundOpts.length > 0 ? foundOpts : REQUIRED_UNIQUE_OPTIONS[i]);
                        util.logAndExit(
                            `Must include ${foundOpts.length > 1 ? 'only ' : ''}one of the `
                            + `following command line options: ${opts.join(', ')}`,
                            'error',
                            1
                        );
                        return;
                    }
                }

                provider = optionsForTest.cloudProvider;
                if (!provider) {
                    provider = cloudProviderFactory.getCloudProvider(
                        options.cloud,
                        {
                            loggerOptions,
                            clOptions: options
                        }
                    );
                }

                let credentialsPromise;
                if (providerOptions.secretData) {
                    credentialsPromise = localCryptoUtil.decryptData(
                        providerOptions.secretData,
                        providerOptions.secretPrivateKeyFolder,
                        providerOptions.secretPrivateKeyName,
                        {
                            encryptedKey: providerOptions.secretKey,
                            iv: providerOptions.secretIv
                        }
                    );
                } else {
                    credentialsPromise = q();
                }

                credentialsPromise
                    .then((credentials) => {
                        if (credentials) {
                            providerOptions.secret = credentials;
                        }
                        this.logger.info(LOG_ID, 'Initializing cloud provider');
                        return provider.init(providerOptions);
                    })
                    .then(() => {
                        const promises = [];
                        if (options.memberTag) {
                            this.logger.debug(LOG_ID, 'Getting NICs');

                            const keyValue = options.memberTag.split('=');
                            let key;
                            let value;

                            if (keyValue.length > 1) {
                                key = keyValue[0];
                                value = keyValue[1];
                            } else {
                                value = keyValue[0];
                            }

                            this.logger.silly(LOG_ID, 'key', key);
                            this.logger.silly(LOG_ID, 'value', value);

                            promises.push(provider.getNicsByTag({ key, value }));
                            promises.push(provider.getVmsByTag({ key, value }));
                        } else if (options.uri) {
                            this.logger.debug(LOG_ID, 'Getting Nodes');

                            this.logger.silly(LOG_ID, 'URI', options.uri);

                            promises.push(provider.getNodesFromUri(options.uri));
                        }

                        return Promise.all(promises);
                    })
                    .then((responses) => {
                        let nodes = [];
                        const nics = responses[0] || [];
                        const vms = responses[1] || [];

                        if (options.memberTag) {
                            this.logger.silly(LOG_ID, 'nics', JSON.stringify(nics));
                            this.logger.silly(LOG_ID, 'vms', JSON.stringify(vms));
                        } else if (options.uri) {
                            this.logger.silly(LOG_ID, 'uri nodes', JSON.stringify(nics));
                        }

                        nodes = nics.reduce((result, nic) => {
                            const node = getNode(nic);
                            if (node) {
                                result.push(node);
                            }
                            return result;
                        }, []);

                        if (options.memberTag && nodes.length === 0) {
                            this.logger.debug(LOG_ID, 'no valid nics found, trying vms');
                            nodes = vms.reduce((result, vm) => {
                                const node = getNode(vm);
                                if (node) {
                                    result.push(node);
                                }
                                return result;
                            }, []);
                        }

                        if (nodes.length === 0) {
                            this.logger.debug(LOG_ID, 'no valid pool nodes found');
                        }

                        console.log(JSON.stringify(nodes)); // eslint-disable-line no-console
                    })
                    .catch((err) => {
                        if (err && err.code && err.message) {
                            this.logger.error(LOG_ID, 'error code:', err.code, 'message:', err.message);
                        } else {
                            this.logger.error(LOG_ID, 'error:', err && err.message ? err.message : err);
                        }
                        return err;
                    })
                    .done((err) => {
                        if (cb) {
                            cb(err);
                        }

                        // Exit so that any listeners don't keep us alive
                        util.logAndExit('getNodes finished.');
                    });
            } catch (err) {
                if (this.logger) {
                    this.logger.error(LOG_ID, 'error:', err && err.message ? err.message : err);
                }

                if (cb) {
                    cb();
                }
            }
        }
    };

    module.exports = runner;

    // If we're called from the command line, run
    // This allows for test code to call us as a module
    if (!module.parent) {
        runner.run(process.argv);
    }
}());


function getNode(owner) {
    const ip = options.memberAddressType.toLowerCase() === 'public' ? owner.ip.public : owner.ip.private;
    if (ip) {
        return {
            ip,
            id: `${owner.id}-${options.memberAddressType.toLowerCase()}`,
        };
    }
    return '';
}<|MERGE_RESOLUTION|>--- conflicted
+++ resolved
@@ -52,11 +52,7 @@
             try {
                 /* eslint-disable max-len */
                 options
-<<<<<<< HEAD
-                    .version('4.5.1')
-=======
                     .version('4.6.0')
->>>>>>> 4130165b
                     .option(
                         '--cloud <cloud_provider>',
                         'Cloud provider (aws | azure | etc.)'
