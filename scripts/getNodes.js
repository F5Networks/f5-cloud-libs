/**
 * Copyright 2018 F5 Networks, Inc.
 *
 * Licensed under the Apache License, Version 2.0 (the "License");
 * you may not use this file except in compliance with the License.
 * You may obtain a copy of the License at
 *
 *     http://www.apache.org/licenses/LICENSE-2.0
 *
 * Unless required by applicable law or agreed to in writing, software
 * distributed under the License is distributed on an "AS IS" BASIS,
 * WITHOUT WARRANTIES OR CONDITIONS OF ANY KIND, either express or implied.
 * See the License for the specific language governing permissions and
 * limitations under the License.
 */

'use strict';

/* This is a replacement for the cloud nodes worker. Once we started encrypting
   credentials with private keys, that worker failed because resnoded has
   no priveledges to read the private keys */

const q = require('q');
const options = require('commander');
const path = require('path');
const fs = require('fs');

const LOG_ID = 'getNodes.js';

const util = require('../lib/util');
const localCryptoUtil = require('../lib/localCryptoUtil');
const cloudProviderFactory = require('../lib/cloudProviderFactory');
const Logger = require('../lib/logger');

(function run() {
    const runner = {
        run(argv, testOpts, cb) {
            const DEFAULT_LOG_FILE = '/var/log/cloudlibs/getNodes.log';
            const REQUIRED_OPTIONS = ['cloud', 'memberAddressType'];
            const REQUIRED_UNIQUE_OPTIONS = [['memberTag', 'uri']];
            const KEYS_TO_MASK = ['--provider-options'];

            const providerOptions = {};
            const loggerOptions = {};
            const optionsForTest = {};

            let provider;
            let loggableArgs;

            Object.assign(optionsForTest, testOpts);

            try {
                /* eslint-disable max-len */
                options
<<<<<<< HEAD
                    .version('4.24.0')
=======
                    .version('4.25.0')
>>>>>>> d446e9e3
                    .option(
                        '--cloud <cloud_provider>',
                        'Cloud provider (aws | azure | etc.)'
                    )
                    .option(
                        '--member-address-type <public | private>',
                        'Type of ip address to look for - public or private.'
                    )
                    .option(
                        '--member-tag <member_tag>',
                        'Tag that is on the members in the cloud provider. Ex: value, or key=value'
                    )
                    .option(
                        '--provider-options <cloud_options>',
                        'Options specific to cloud_provider. Ex: param1:value1,param2:value2',
                        util.map,
                        providerOptions
                    )
                    .option(
                        '--uri <uri>',
                        'Location of JSON data containing nodes.'
                    )
                    .option(
                        '--log-level <level>',
                        'Log level (none, error, warn, info, verbose, debug, silly). Default is info.', 'info'
                    )
                    .option(
                        '-o, --output <file>',
                        `Log to file. Default is ${DEFAULT_LOG_FILE}`, DEFAULT_LOG_FILE
                    )
                    .option(
                        'console',
                        'Log to console. Default false (log to file only).'
                    )
                    .parse(argv);
                /* eslint-enable max-len */

                loggerOptions.console = options.console;
                loggerOptions.logLevel = options.logLevel;
                loggerOptions.fileName = options.output;
                loggerOptions.module = module;

                if (loggerOptions.fileName) {
                    const dirName = path.dirname(loggerOptions.fileName);
                    if (!fs.existsSync(dirName)) {
                        fs.mkdirSync(dirName);
                    }
                }

                this.logger = Logger.getLogger(loggerOptions);
                util.setLoggerOptions(loggerOptions);
                localCryptoUtil.setLoggerOptions(loggerOptions);

                // Log the input, but don't log passwords
                loggableArgs = argv.slice();
                for (let i = 0; i < loggableArgs.length; i++) {
                    if (KEYS_TO_MASK.indexOf(loggableArgs[i]) !== -1) {
                        loggableArgs[i + 1] = '*******';
                    }
                }
                this.logger.info(LOG_ID, `${loggableArgs[1]} called with`, loggableArgs.join(' '));

                for (let i = 0; i < REQUIRED_OPTIONS.length; i++) {
                    if (!options[REQUIRED_OPTIONS[i]]) {
                        util.logAndExit(
                            `${REQUIRED_OPTIONS[i]} is a required command line option.`,
                            'error',
                            1
                        );
                        return;
                    }
                }

                for (let i = 0; i < REQUIRED_UNIQUE_OPTIONS.length; i++) {
                    const foundOpts = Object.keys(options).filter((opt) => {
                        return REQUIRED_UNIQUE_OPTIONS[i].indexOf(opt) > -1;
                    });
                    if (foundOpts.length !== 1) {
                        const opts = (foundOpts.length > 0 ? foundOpts : REQUIRED_UNIQUE_OPTIONS[i]);
                        util.logAndExit(
                            `Must include ${foundOpts.length > 1 ? 'only ' : ''}one of the `
                            + `following command line options: ${opts.join(', ')}`,
                            'error',
                            1
                        );
                        return;
                    }
                }

                provider = optionsForTest.cloudProvider;
                if (!provider) {
                    provider = cloudProviderFactory.getCloudProvider(
                        options.cloud,
                        {
                            loggerOptions,
                            clOptions: options
                        }
                    );
                }

                let credentialsPromise;
                if (providerOptions.secretData) {
                    credentialsPromise = localCryptoUtil.decryptData(
                        providerOptions.secretData,
                        providerOptions.secretPrivateKeyFolder,
                        providerOptions.secretPrivateKeyName,
                        {
                            encryptedKey: providerOptions.secretKey,
                            iv: providerOptions.secretIv
                        }
                    );
                } else {
                    credentialsPromise = q();
                }

                credentialsPromise
                    .then((credentials) => {
                        if (credentials) {
                            providerOptions.secret = credentials;
                        }
                        this.logger.info(LOG_ID, 'Initializing cloud provider');
                        return provider.init(providerOptions);
                    })
                    .then(() => {
                        const promises = [];
                        if (options.memberTag) {
                            this.logger.debug(LOG_ID, 'Getting NICs');

                            const keyValue = options.memberTag.split('=');
                            let key;
                            let value;

                            if (keyValue.length > 1) {
                                key = keyValue[0];
                                value = keyValue[1];
                            } else {
                                value = keyValue[0];
                            }

                            this.logger.silly(LOG_ID, 'key', key);
                            this.logger.silly(LOG_ID, 'value', value);

                            promises.push(provider.getNicsByTag({ key, value }));
                            promises.push(provider.getVmsByTag({ key, value }));
                        } else if (options.uri) {
                            this.logger.debug(LOG_ID, 'Getting Nodes');

                            this.logger.silly(LOG_ID, 'URI', options.uri);

                            promises.push(provider.getNodesFromUri(options.uri));
                        }

                        return Promise.all(promises);
                    })
                    .then((responses) => {
                        let nodes = [];
                        const nics = responses[0] || [];
                        const vms = responses[1] || [];

                        if (options.memberTag) {
                            this.logger.silly(LOG_ID, 'nics', JSON.stringify(nics));
                            this.logger.silly(LOG_ID, 'vms', JSON.stringify(vms));
                        } else if (options.uri) {
                            this.logger.silly(LOG_ID, 'uri nodes', JSON.stringify(nics));
                        }

                        nodes = nics.reduce((result, nic) => {
                            const node = getNode(nic);
                            if (node) {
                                result.push(node);
                            }
                            return result;
                        }, []);

                        if (options.memberTag && nodes.length === 0) {
                            this.logger.debug(LOG_ID, 'no valid nics found, trying vms');
                            nodes = vms.reduce((result, vm) => {
                                const node = getNode(vm);
                                if (node) {
                                    result.push(node);
                                }
                                return result;
                            }, []);
                        }

                        if (nodes.length === 0) {
                            this.logger.debug(LOG_ID, 'no valid pool nodes found');
                        }

                        console.log(JSON.stringify(nodes)); // eslint-disable-line no-console
                    })
                    .catch((err) => {
                        if (err && err.code && err.message) {
                            this.logger.error(LOG_ID, 'error code:', err.code, 'message:', err.message);
                        } else {
                            this.logger.error(LOG_ID, 'error:', err && err.message ? err.message : err);
                        }
                        return err;
                    })
                    .done((err) => {
                        if (cb) {
                            cb(err);
                        }

                        // Exit so that any listeners don't keep us alive
                        util.logAndExit('getNodes finished.');
                    });
            } catch (err) {
                if (this.logger) {
                    this.logger.error(LOG_ID, 'error:', err && err.message ? err.message : err);
                }

                if (cb) {
                    cb();
                }
            }
        }
    };

    module.exports = runner;

    // If we're called from the command line, run
    // This allows for test code to call us as a module
    if (!module.parent) {
        runner.run(process.argv);
    }
}());


function getNode(owner) {
    const ip = options.memberAddressType.toLowerCase() === 'public' ? owner.ip.public : owner.ip.private;
    if (ip) {
        return {
            ip,
            id: `${owner.id}-${options.memberAddressType.toLowerCase()}`,
        };
    }
    return '';
}<|MERGE_RESOLUTION|>--- conflicted
+++ resolved
@@ -52,11 +52,7 @@
             try {
                 /* eslint-disable max-len */
                 options
-<<<<<<< HEAD
-                    .version('4.24.0')
-=======
                     .version('4.25.0')
->>>>>>> d446e9e3
                     .option(
                         '--cloud <cloud_provider>',
                         'Cloud provider (aws | azure | etc.)'
