/**
 * Copyright 2018 F5 Networks, Inc.
 *
 * Licensed under the Apache License, Version 2.0 (the "License");
 * you may not use this file except in compliance with the License.
 * You may obtain a copy of the License at
 *
 *     http://www.apache.org/licenses/LICENSE-2.0
 *
 * Unless required by applicable law or agreed to in writing, software
 * distributed under the License is distributed on an "AS IS" BASIS,
 * WITHOUT WARRANTIES OR CONDITIONS OF ANY KIND, either express or implied.
 * See the License for the specific language governing permissions and
 * limitations under the License.
 */

'use strict';

/* This is a replacement for the cloud nodes worker. Once we started encrypting
   credentials with private keys, that worker failed because resnoded has
   no priveledges to read the private keys */

const q = require('q');
const options = require('commander');
const path = require('path');
const fs = require('fs');

const LOG_ID = 'getNodes.js';

const util = require('../lib/util');
const localCryptoUtil = require('../lib/localCryptoUtil');
const cloudProviderFactory = require('../lib/cloudProviderFactory');
const Logger = require('../lib/logger');

(function run() {
    const runner = {
        run(argv, testOpts, cb) {
            const DEFAULT_LOG_FILE = '/var/log/cloudlibs/getNodes.log';
            const REQUIRED_OPTIONS = ['cloud', 'memberAddressType'];
            const REQUIRED_UNIQUE_OPTIONS = [['memberTag', 'uri']];
            const KEYS_TO_MASK = ['--provider-options'];

            const providerOptions = {};
            const loggerOptions = {};
            const optionsForTest = {};

            let provider;
            let loggableArgs;

            Object.assign(optionsForTest, testOpts);

            try {
                /* eslint-disable max-len */
                options
<<<<<<< HEAD
                    .version('4.12.0')
=======
                    .version('4.13.0')
>>>>>>> 151a2fd5
                    .option(
                        '--cloud <cloud_provider>',
                        'Cloud provider (aws | azure | etc.)'
                    )
                    .option(
                        '--member-address-type <public | private>',
                        'Type of ip address to look for - public or private.'
                    )
                    .option(
                        '--member-tag <member_tag>',
                        'Tag that is on the members in the cloud provider. Ex: value, or key=value'
                    )
                    .option(
                        '--provider-options <cloud_options>',
                        'Options specific to cloud_provider. Ex: param1:value1,param2:value2',
                        util.map,
                        providerOptions
                    )
                    .option(
                        '--uri <uri>',
                        'Location of JSON data containing nodes.'
                    )
                    .option(
                        '--log-level <level>',
                        'Log level (none, error, warn, info, verbose, debug, silly). Default is info.', 'info'
                    )
                    .option(
                        '-o, --output <file>',
                        `Log to file. Default is ${DEFAULT_LOG_FILE}`, DEFAULT_LOG_FILE
                    )
                    .option(
                        'console',
                        'Log to console. Default false (log to file only).'
                    )
                    .parse(argv);
                /* eslint-enable max-len */

                loggerOptions.console = options.console;
                loggerOptions.logLevel = options.logLevel;
                loggerOptions.fileName = options.output;
                loggerOptions.module = module;

                if (loggerOptions.fileName) {
                    const dirName = path.dirname(loggerOptions.fileName);
                    if (!fs.existsSync(dirName)) {
                        fs.mkdirSync(dirName);
                    }
                }

                this.logger = Logger.getLogger(loggerOptions);
                util.setLoggerOptions(loggerOptions);
                localCryptoUtil.setLoggerOptions(loggerOptions);

                // Log the input, but don't log passwords
                loggableArgs = argv.slice();
                for (let i = 0; i < loggableArgs.length; i++) {
                    if (KEYS_TO_MASK.indexOf(loggableArgs[i]) !== -1) {
                        loggableArgs[i + 1] = '*******';
                    }
                }
                this.logger.info(LOG_ID, `${loggableArgs[1]} called with`, loggableArgs.join(' '));

                for (let i = 0; i < REQUIRED_OPTIONS.length; i++) {
                    if (!options[REQUIRED_OPTIONS[i]]) {
                        util.logAndExit(
                            `${REQUIRED_OPTIONS[i]} is a required command line option.`,
                            'error',
                            1
                        );
                        return;
                    }
                }

                for (let i = 0; i < REQUIRED_UNIQUE_OPTIONS.length; i++) {
                    const foundOpts = Object.keys(options).filter((opt) => {
                        return REQUIRED_UNIQUE_OPTIONS[i].indexOf(opt) > -1;
                    });
                    if (foundOpts.length !== 1) {
                        const opts = (foundOpts.length > 0 ? foundOpts : REQUIRED_UNIQUE_OPTIONS[i]);
                        util.logAndExit(
                            `Must include ${foundOpts.length > 1 ? 'only ' : ''}one of the `
                            + `following command line options: ${opts.join(', ')}`,
                            'error',
                            1
                        );
                        return;
                    }
                }

                provider = optionsForTest.cloudProvider;
                if (!provider) {
                    provider = cloudProviderFactory.getCloudProvider(
                        options.cloud,
                        {
                            loggerOptions,
                            clOptions: options
                        }
                    );
                }

                let credentialsPromise;
                if (providerOptions.secretData) {
                    credentialsPromise = localCryptoUtil.decryptData(
                        providerOptions.secretData,
                        providerOptions.secretPrivateKeyFolder,
                        providerOptions.secretPrivateKeyName,
                        {
                            encryptedKey: providerOptions.secretKey,
                            iv: providerOptions.secretIv
                        }
                    );
                } else {
                    credentialsPromise = q();
                }

                credentialsPromise
                    .then((credentials) => {
                        if (credentials) {
                            providerOptions.secret = credentials;
                        }
                        this.logger.info(LOG_ID, 'Initializing cloud provider');
                        return provider.init(providerOptions);
                    })
                    .then(() => {
                        const promises = [];
                        if (options.memberTag) {
                            this.logger.debug(LOG_ID, 'Getting NICs');

                            const keyValue = options.memberTag.split('=');
                            let key;
                            let value;

                            if (keyValue.length > 1) {
                                key = keyValue[0];
                                value = keyValue[1];
                            } else {
                                value = keyValue[0];
                            }

                            this.logger.silly(LOG_ID, 'key', key);
                            this.logger.silly(LOG_ID, 'value', value);

                            promises.push(provider.getNicsByTag({ key, value }));
                            promises.push(provider.getVmsByTag({ key, value }));
                        } else if (options.uri) {
                            this.logger.debug(LOG_ID, 'Getting Nodes');

                            this.logger.silly(LOG_ID, 'URI', options.uri);

                            promises.push(provider.getNodesFromUri(options.uri));
                        }

                        return Promise.all(promises);
                    })
                    .then((responses) => {
                        let nodes = [];
                        const nics = responses[0] || [];
                        const vms = responses[1] || [];

                        if (options.memberTag) {
                            this.logger.silly(LOG_ID, 'nics', JSON.stringify(nics));
                            this.logger.silly(LOG_ID, 'vms', JSON.stringify(vms));
                        } else if (options.uri) {
                            this.logger.silly(LOG_ID, 'uri nodes', JSON.stringify(nics));
                        }

                        nodes = nics.reduce((result, nic) => {
                            const node = getNode(nic);
                            if (node) {
                                result.push(node);
                            }
                            return result;
                        }, []);

                        if (options.memberTag && nodes.length === 0) {
                            this.logger.debug(LOG_ID, 'no valid nics found, trying vms');
                            nodes = vms.reduce((result, vm) => {
                                const node = getNode(vm);
                                if (node) {
                                    result.push(node);
                                }
                                return result;
                            }, []);
                        }

                        if (nodes.length === 0) {
                            this.logger.debug(LOG_ID, 'no valid pool nodes found');
                        }

                        console.log(JSON.stringify(nodes)); // eslint-disable-line no-console
                    })
                    .catch((err) => {
                        if (err && err.code && err.message) {
                            this.logger.error(LOG_ID, 'error code:', err.code, 'message:', err.message);
                        } else {
                            this.logger.error(LOG_ID, 'error:', err && err.message ? err.message : err);
                        }
                        return err;
                    })
                    .done((err) => {
                        if (cb) {
                            cb(err);
                        }

                        // Exit so that any listeners don't keep us alive
                        util.logAndExit('getNodes finished.');
                    });
            } catch (err) {
                if (this.logger) {
                    this.logger.error(LOG_ID, 'error:', err && err.message ? err.message : err);
                }

                if (cb) {
                    cb();
                }
            }
        }
    };

    module.exports = runner;

    // If we're called from the command line, run
    // This allows for test code to call us as a module
    if (!module.parent) {
        runner.run(process.argv);
    }
}());


function getNode(owner) {
    const ip = options.memberAddressType.toLowerCase() === 'public' ? owner.ip.public : owner.ip.private;
    if (ip) {
        return {
            ip,
            id: `${owner.id}-${options.memberAddressType.toLowerCase()}`,
        };
    }
    return '';
}<|MERGE_RESOLUTION|>--- conflicted
+++ resolved
@@ -52,11 +52,7 @@
             try {
                 /* eslint-disable max-len */
                 options
-<<<<<<< HEAD
-                    .version('4.12.0')
-=======
                     .version('4.13.0')
->>>>>>> 151a2fd5
                     .option(
                         '--cloud <cloud_provider>',
                         'Cloud provider (aws | azure | etc.)'
