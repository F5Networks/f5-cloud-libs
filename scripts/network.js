/**
 * Copyright 2016-2018 F5 Networks, Inc.
 *
 * Licensed under the Apache License, Version 2.0 (the "License");
 * you may not use this file except in compliance with the License.
 * You may obtain a copy of the License at
 *
 *     http://www.apache.org/licenses/LICENSE-2.0
 *
 * Unless required by applicable law or agreed to in writing, software
 * distributed under the License is distributed on an "AS IS" BASIS,
 * WITHOUT WARRANTIES OR CONDITIONS OF ANY KIND, either express or implied.
 * See the License for the specific language governing permissions and
 * limitations under the License.
 */

'use strict';

const q = require('q');
const options = require('commander');
const BigIp = require('../lib/bigIp');
const Logger = require('../lib/logger');
const ipc = require('../lib/ipc');
const signals = require('../lib/signals');
const util = require('../lib/util');
const cryptoUtil = require('../lib/cryptoUtil');

(function run() {
    const runner = {

        /**
         * Runs the network setup script
         *
         * @param {String[]} argv - The process arguments
         * @param {Object}   testOpts - Options used during testing
         * @param {Object}   testOpts.bigIp - BigIp object to use for testing
         * @param {Function} cb - Optional cb to call when done
         */
        run(argv, testOpts, cb) {
            const DEFAULT_LOG_FILE = '/tmp/network.log';
            const ARGS_FILE_ID = `network_${Date.now()}`;
            const KEYS_TO_MASK = ['-p', '--password', '--set-password', '--set-root-password'];
            const REQUIRED_OPTIONS = ['host'];
            const DEFAULT_CIDR = '/24';

            const OPTIONS_TO_UNDEFINE = [
                'password',
                'passwordUrl'
            ];

            const optionsForTest = {};
            const vlans = [];
            const selfIps = [];
            const routes = [];
            const mgmtRoutes = [];
            const loggerOptions = {};

            let loggableArgs;
            let logger;
            let logFileName;
            let bigIp;
            let randomUser;
            let exiting;

            Object.assign(optionsForTest, testOpts);


            try {
                /* eslint-disable max-len */

                // Can't use getCommonOptions here because of the special reboot handling
                options
<<<<<<< HEAD
                    .version('4.13.0')
=======
                    .version('4.13.2')
>>>>>>> 262f3c2c
                    .option(
                        '--host <ip_address>',
                        'BIG-IP management IP to which to send commands.'
                    )
                    .option(
                        '-u, --user <user>',
                        'BIG-IP admin user name. Default is to create a temporary user (this only works when running on the device).'
                    )
                    .option(
                        '-p, --password [password]',
                        'BIG-IP admin user password. Use this or --password-url. One of these is required when specifying the user.'
                    )
                    .option(
                        '--password-url [password_url]',
                        'URL (file, http(s)) to location that contains BIG-IP admin user password. Use this or --password. One of these is required when specifying the user.'
                    )
                    .option(
                        '--password-encrypted',
                        'Indicates that the password is encrypted (either with encryptDataToFile or generatePassword)'
                    )
                    .option(
                        '--port <port>',
                        'BIG-IP management SSL port to connect to. Default 443.',
                        parseInt
                    )
                    .option(
                        '--background',
                        'Spawn a background process to do the work. If you are running in cloud init, you probably want this option.'
                    )
                    .option(
                        '--signal <signal>',
                        'Signal to send when done. Default NETWORK_DONE.'
                    )
                    .option(
                        '--wait-for <signal>',
                        'Wait for the named signal before running.'
                    )
                    .option(
                        '--log-level <level>',
                        'Log level (none, error, warn, info, verbose, debug, silly). Default is info.', 'info'
                    )
                    .option(
                        '-o, --output <file>',
                        `Log to file as well as console. This is the default if background process is spawned. Default is ${DEFAULT_LOG_FILE}`
                    )
                    .option(
                        '-e, --error-file <file>',
                        'Log exceptions to a specific file. Default is /tmp/cloudLibsError.log, or cloudLibsError.log in --output file directory'
                    )
                    .option(
                        '--no-console',
                        'Do not log to console. Default false (log to console).'
                    )
                    .option(
                        '--single-nic',
                        'Set db variables for single NIC configuration.'
                    )
                    .option(
                        '--multi-nic',
                        'Set db variables for multi NIC configuration.'
                    )
                    .option(
                        '--default-gw <gateway_address>',
                        'Set default gateway to gateway_address.'
                    )
                    .option(
                        '--route <name:name, gw:address, network:network, interface:interface_name>',
                        'Create arbitrary route with name for destination network via gateway address or interface name',
                        util.mapArray,
                        routes
                    )
                    .option(
                        '--mgmt-route <name:name, gw:address, network:network>',
                        'Create management route with name for destination network via gateway address.',
                        util.mapArray,
                        mgmtRoutes
                    )
                    .option(
                        '--local-only',
                        'Create LOCAL_ONLY partition for gateway and assign to traffic-group-local-only.'
                    )
                    .option(
                        '--vlan <name:name, nic:nic, [mtu:mtu], [tag:tag]>',
                        'Create vlan with name on nic (for example, 1.1). Optionally specify mtu and tag. For multiple vlans, use multiple --vlan entries.',
                        util.mapArray,
                        vlans
                    )
                    .option(
                        '--self-ip <name:name, address:ip_address, vlan:vlan_name, [allow:service1:port1 service2:port2], [trafficGroup:traffic_group_name]>',
                        'Create self IP with name and ip_address on vlan with optional port lockdown. For multiple self IPs, use multiple --self-ip entries. Default CIDR prefix is 24 if not specified.',
                        util.mapArray,
                        selfIps
                    )
                    .option(
                        '--discovery-address <ip_address>',
                        'IP address that the BIG-IQ will use for device discovery. This is required for onboarding a BIG-IQ. The IP address must already exist on the BIG-IQ device. For clustering, this should be a Self IP address.'
                    )
                    .option(
                        '--force-reboot',
                        'Force a reboot at the end. This may be necessary for certain configurations.'
                    )
                    .parse(argv);
                /* eslint-enable max-len */

                loggerOptions.console = options.console;
                loggerOptions.logLevel = options.logLevel;
                loggerOptions.module = module;

                if (options.output) {
                    loggerOptions.fileName = options.output;
                }

                if (options.errorFile) {
                    loggerOptions.errorFile = options.errorFile;
                }

                logger = Logger.getLogger(loggerOptions);
                ipc.setLoggerOptions(loggerOptions);
                util.setLoggerOptions(loggerOptions);

                // Remove specific options with no provided value
                OPTIONS_TO_UNDEFINE.forEach((opt) => {
                    if (typeof options[opt] === 'boolean') {
                        logger.debug(`No value set for option ${opt}. Removing option.`);
                        options[opt] = undefined;
                    }
                });

                // Expose options for test code
                this.options = options;

                for (let i = 0; i < REQUIRED_OPTIONS.length; i++) {
                    if (!options[REQUIRED_OPTIONS[i]]) {
                        const error = `${REQUIRED_OPTIONS[i]} is a required command line option.`;

                        ipc.send(signals.CLOUD_LIBS_ERROR);

                        util.logError(error, loggerOptions);
                        util.logAndExit(error, 'error', 1);
                    }
                }

                if (options.user && !(options.password || options.passwordUrl)) {
                    const error = 'If specifying --user, --password or --password-url is required.';

                    ipc.send(signals.CLOUD_LIBS_ERROR);

                    util.logError(error, loggerOptions);
                    util.logAndExit(error, 'error', 1);
                }

                // When running in cloud init, we need to exit so that cloud init can complete and
                // allow the BIG-IP services to start
                if (options.background) {
                    logFileName = options.output || DEFAULT_LOG_FILE;
                    logger.info('Spawning child process to do the work. Output will be in', logFileName);
                    util.runInBackgroundAndExit(process, logFileName);
                }

                // Log the input, but don't log passwords
                loggableArgs = argv.slice();
                for (let i = 0; i < loggableArgs.length; i++) {
                    if (KEYS_TO_MASK.indexOf(loggableArgs[i]) !== -1) {
                        loggableArgs[i + 1] = '*******';
                    }
                }
                logger.info(`${loggableArgs[1]} called with`, loggableArgs.join(' '));

                if (options.singleNic && options.multiNic) {
                    const error = 'Only one of single-nic or multi-nic can be specified.';

                    ipc.send(signals.CLOUD_LIBS_ERROR);

                    util.logError(error, loggerOptions);
                    util.logAndExit(error, 'error', 1);
                }

                // Save args in restart script in case we need to reboot to recover from an error
                util.saveArgs(argv, ARGS_FILE_ID)
                    .then(() => {
                        if (options.waitFor) {
                            logger.info('Waiting for', options.waitFor);
                            return ipc.once(options.waitFor);
                        }
                        return q();
                    })
                    .then(() => {
                        // Whatever we're waiting for is done, so don't wait for
                        // that again in case of a reboot
                        return util.saveArgs(argv, ARGS_FILE_ID, ['--wait-for']);
                    })
                    .then(() => {
                        logger.info('Network setup starting.');
                        ipc.send(signals.NETWORK_RUNNING);

                        if (!options.user) {
                            logger.info('Generating temporary user');
                            return cryptoUtil.nextRandomUser();
                        }

                        return q(
                            {
                                user: options.user,
                                password: options.password || options.passwordUrl
                            }
                        );
                    })
                    .then((credentials) => {
                        randomUser = credentials.user; // we need this info later to delete it

                        // Create the bigIp client object
                        if (optionsForTest.bigIp) {
                            logger.warn('Using test BIG-IP.');
                            bigIp = optionsForTest.bigIp;
                            return q();
                        }

                        bigIp = new BigIp({ loggerOptions });

                        logger.info('Initializing BIG-IP.');
                        return bigIp.init(
                            options.host,
                            credentials.user,
                            credentials.password,
                            {
                                port: options.port,
                                passwordIsUrl: typeof options.passwordUrl !== 'undefined',
                                passwordEncrypted: options.passwordEncrypted
                            }
                        );
                    })
                    .then(() => {
                        logger.info('Waiting for BIG-IP to be ready.');
                        return bigIp.ready();
                    })
                    .then(() => {
                        logger.info('BIG-IP is ready.');

                        if (options.singleNic || options.multiNic) {
                            logger.info('Setting single/multi NIC options.');
                            return bigIp.modify(
                                '/tm/sys/db/provision.1nic',
                                {
                                    value: options.singleNic ? 'enable' : 'forced_enable'
                                }
                            )
                                .then((response) => {
                                    logger.debug(response);

                                    return bigIp.modify(
                                        '/tm/sys/db/provision.1nicautoconfig',
                                        {
                                            value: 'disable'
                                        }
                                    );
                                })
                                .then((response) => {
                                    logger.debug(response);

                                    logger.info('Restarting services.');
                                    return bigIp.create(
                                        '/tm/util/bash',
                                        {
                                            command: 'run',
                                            utilCmdArgs: "-c 'bigstart restart'"
                                        },
                                        {
                                            noWait: true
                                        }
                                    );
                                })
                                .then((response) => {
                                    logger.debug(response);

                                    logger.info('Waiting for BIG-IP to be ready after bigstart restart.');
                                    return bigIp.ready();
                                });
                        }

                        return q();
                    })
                    .then((response) => {
                        logger.debug(response);

                        const promises = [];
                        let vlanBody;

                        if (vlans.length > 0) {
                            vlans.forEach((vlan) => {
                                if (!vlan.name || !vlan.nic) {
                                    q.reject(new Error('Invalid vlan parameters. name and nic are required'));
                                } else {
                                    vlanBody = {
                                        name: vlan.name,
                                        interfaces: [
                                            {
                                                name: vlan.nic,
                                                tagged: !!vlan.tag
                                            }
                                        ]
                                    };

                                    if (vlan.mtu) {
                                        vlanBody.mtu = vlan.mtu;
                                    }

                                    if (vlan.tag) {
                                        vlanBody.tag = vlan.tag;
                                    }

                                    promises.push(
                                        {
                                            promise: bigIp.create,
                                            arguments: [
                                                '/tm/net/vlan',
                                                vlanBody
                                            ],
                                            // eslint-disable-next-line max-len
                                            message: `Creating vlan ${vlan.name} on interface ${vlan.nic} ${(vlan.mtu ? ` mtu ${vlan.mtu}` : '')} ${(vlan.tag ? ` with tag ${vlan.tag}` : ' untagged')}`
                                        }
                                    );
                                }
                            });

                            return util.callInSerial(bigIp, promises);
                        }

                        return q();
                    })
                    .then((response) => {
                        logger.debug(response);

                        const promises = [];

                        for (let i = 0; i < selfIps.length; i++) {
                            const selfIp = selfIps[i];
                            if (selfIp.trafficGroup) {
                                const trafficGroup = selfIp.trafficGroup;
                                promises.push(createTrafficGroup(bigIp, trafficGroup));
                            }
                        }

                        q.all(promises);
                    })
                    .then((response) => {
                        logger.debug(response);

                        const promises = [];
                        let selfIpBody;
                        let portLockdown;

                        for (let i = 0; i < selfIps.length; i++) {
                            const selfIp = selfIps[i];

                            if (!selfIp.name || !selfIp.address || !selfIp.vlan) {
                                const message = 'Bad self-ip params. name, address, vlan are required';
                                return q.reject(new Error(message));
                            }

                            let address = selfIp.address;

                            if (address.indexOf('/') === -1) {
                                address += DEFAULT_CIDR;
                            }

                            // general terms (default, all, none) have to be single words
                            // per port terms go in an array
                            portLockdown = 'default';
                            if (selfIp.allow) {
                                portLockdown = selfIp.allow.split(/\s+/);
                                if (
                                    portLockdown.length === 1 &&
                                    portLockdown[0].indexOf(':') === -1
                                ) {
                                    portLockdown = portLockdown[0];
                                }
                            }

                            selfIpBody = {
                                address,
                                name: selfIp.name,
                                vlan: `/Common/${selfIp.vlan}`,
                                allowService: portLockdown
                            };

                            // eslint-disable-next-line max-len
                            let message = `Creating self IP ${selfIp.name} with address ${address} on vlan ${selfIp.vlan} allowing ${(selfIp.allow ? selfIp.allow : 'default')}`;

                            // If traffic group provided, add to create call
                            if (selfIp.trafficGroup) {
                                selfIpBody.trafficGroup = selfIp.trafficGroup;
                                message = `${message} in traffic group ${selfIp.trafficGroup}`;
                            }

                            const continueOnErrorMessage = /(Traffic group \(.+?\) does not exist)/;
                            promises.push(
                                {
                                    promise: bigIp.create,
                                    arguments: [
                                        '/tm/net/self',
                                        selfIpBody,
                                        undefined,
                                        {
                                            maxRetries: 60,
                                            retryIntervalMs: 1000,
                                            continueOnErrorMessage
                                        }
                                    ],
                                    message
                                }
                            );
                        }

                        return promises.length > 0 ? util.callInSerial(bigIp, promises) : q();
                    })
                    .then((response) => {
                        logger.debug(response);

                        // BIG-IQs must set their Discovery Address
                        if (bigIp.isBigIq()) {
                            if (options.discoveryAddress) {
                                logger.info('Setting BIG-IQ Discovery Address to discovery-address option.');
                                return q(options.discoveryAddress);
                            }

                            return bigIp.list('/tm/sys/management-ip')
                                .then((mgmtIp) => {
                                    logger.info('Setting BIG-IQ Discovery Address to management-ip address');
                                    return q(mgmtIp[0].name.split('/')[0]);
                                });
                        }

                        return q();
                    })
                    .then((response) => {
                        if (bigIp.isBigIq() && response) {
                            logger.info(`BIG-IQ Discovery Address: ${response}`);
                            return bigIp.replace(
                                '/shared/identified-devices/config/discovery',
                                {
                                    discoveryAddress: response
                                },
                                undefined,
                                {
                                    maxRetries: 60,
                                    retryIntervalMs: 1000,
                                    continueOnErrorMessage:
                                        'Address does not match a configured self-ip'
                                }
                            );
                        }
                        return q();
                    })
                    .then((response) => {
                        logger.debug(response);

                        if (options.localOnly) {
                            logger.info('Creating LOCAL_ONLY partition.');
                            return bigIp.create(
                                '/tm/sys/folder',
                                {
                                    name: 'LOCAL_ONLY',
                                    partition: '/',
                                    deviceGroup: 'none',
                                    trafficGroup: 'traffic-group-local-only'
                                }
                            );
                        }

                        return q();
                    })
                    .then((response) => {
                        logger.debug(response);

                        let routeBody;

                        if (options.defaultGw) {
                            logger.info(`Setting default gateway ${options.defaultGw}`);

                            routeBody = {
                                name: 'default',
                                gw: options.defaultGw
                            };

                            if (options.localOnly) {
                                routeBody.partition = 'LOCAL_ONLY';
                                routeBody.network = 'default';
                            }

                            return bigIp.create(
                                '/tm/net/route',
                                routeBody
                            );
                        }

                        return q();
                    })
                    .then((response) => {
                        logger.debug(response);

                        const promises = [];
                        let routeBody;

                        for (let i = 0; i < mgmtRoutes.length; i++) {
                            const route = mgmtRoutes[i];
                            if (!route.name || !route.gw || !route.network) {
                                const message
                                    = 'Bad management route params. Name, gateway, network required';
                                return q.reject(new Error(message));
                            }

                            let network = route.network;
                            if (network.indexOf('/') === -1) {
                                network += DEFAULT_CIDR;
                            }

                            routeBody = {
                                network,
                                name: route.name,
                                gateway: route.gw
                            };

                            promises.push(
                                {
                                    promise: bigIp.create,
                                    arguments: [
                                        '/tm/sys/management-route',
                                        routeBody
                                    ],
                                    message:
                                        `Creating management route ${route.name} with gateway ${route.gw}`
                                }
                            );
                        }

                        return promises.length > 0 ? util.callInSerial(bigIp, promises) : q();
                    })
                    .then((response) => {
                        logger.debug(response);

                        const promises = [];
                        let routeBody;

                        for (let i = 0; i < routes.length; i++) {
                            const route = routes[i];
                            if (!route.name || !route.network || (!route.gw && !route.interface)) {
                                return q.reject(new Error(
                                    'Bad route params. Name, network, and (gateway or interface) required'
                                ));
                            }

                            if (route.gw && route.interface) {
                                return q.reject(new Error(
                                    'Bad route params. Should provide only 1 of gateway or interface'
                                ));
                            }

                            let network = route.network;
                            if (network.indexOf('/') === -1) {
                                network += DEFAULT_CIDR;
                            }

                            routeBody = {
                                network,
                                name: route.name
                            };

                            let message = `Creating route ${route.name} with`;

                            if (route.gw) {
                                routeBody.gw = route.gw;
                                message = `${message} gateway ${route.gw}`;
                            } else if (route.interface) {
                                routeBody.interface = route.interface;
                                message = `${message} interface ${route.interface}`;
                            }

                            promises.push(
                                {
                                    promise: bigIp.create,
                                    arguments: [
                                        '/tm/net/route',
                                        routeBody
                                    ],
                                    message
                                }
                            );
                        }

                        return promises.length > 0 ? util.callInSerial(bigIp, promises) : q();
                    })
                    .then((response) => {
                        logger.debug(response);
                        logger.info('Saving config.');
                        return bigIp.save();
                    })
                    .then((response) => {
                        logger.debug(response);

                        if (options.forceReboot) {
                            // After reboot, we just want to send our done signal,
                            // in case any other scripts are waiting on us. So, modify
                            // the saved args for that
                            const ARGS_TO_STRIP = util.getArgsToStripDuringForcedReboot(options);
                            return util.saveArgs(argv, ARGS_FILE_ID, ARGS_TO_STRIP)
                                .then(() => {
                                    logger.info('Rebooting and exiting. Will continue after reboot.');
                                    return util.reboot(bigIp);
                                });
                        }

                        return q();
                    })
                    .catch((err) => {
                        let message;

                        if (!err) {
                            message = 'unknown reason';
                        } else {
                            message = err.message;
                        }

                        ipc.send(signals.CLOUD_LIBS_ERROR);

                        const error = `Network setup failed: ${message}`;
                        util.logError(error, loggerOptions);
                        util.logAndExit(error, 'error', 1);

                        exiting = true;
                        return q();
                    })
                    .done((response) => {
                        logger.debug(response);

                        if (!options.user) {
                            logger.info('Deleting temporary user');
                            util.deleteUser(randomUser);
                        }

                        if (!options.forceReboot) {
                            util.deleteArgs(ARGS_FILE_ID);

                            if (!exiting) {
                                logger.info('BIG-IP network setup complete.');
                                ipc.send(options.signal || signals.NETWORK_DONE);
                            }

                            if (cb) {
                                cb();
                            }
                            if (!exiting) {
                                util.logAndExit('Network setup finished.');
                            }
                        } else if (cb) {
                            cb();
                        }
                    });

                // If another script has signaled an error, exit, marking ourselves as DONE
                ipc.once(signals.CLOUD_LIBS_ERROR)
                    .then(() => {
                        ipc.send(options.signal || signals.NETWORK_DONE);
                        util.logAndExit('ERROR signaled from other script. Exiting');
                    });

                // If we reboot, exit - otherwise cloud providers won't know we're done.
                // But, if we're the one doing the reboot, we'll exit on our own through
                // the normal path.
                if (!options.forceReboot) {
                    ipc.once('REBOOT')
                        .then(() => {
                            // Make sure the last log message is flushed before exiting.
                            util.logAndExit('REBOOT signaled. Exiting.');
                        });
                }
            } catch (err) {
                if (logger) {
                    logger.error('Network setup error:', err);
                }

                if (cb) {
                    cb();
                }
            }
        }
    };

    /**
     * Creates a Traffic Group on BigIP, if the Traffic Group does not exist
     *
     * @param {Object}  bigIp - bigIp client object
     * @param {String}  trafficGroup - Traffic Group name
     *
     * @returns {Promise} Promise that will be resolved when Traffic Group is created,
     *                    already exists, or if an error occurs.
     */
    function createTrafficGroup(bigIp, trafficGroup) {
        let createGroup = true;
        bigIp.list('/tm/cm/traffic-group')
            .then((response) => {
                response.forEach((group) => {
                    if (group.name === trafficGroup) {
                        createGroup = false;
                    }
                });
                if (createGroup) {
                    return bigIp.create(
                        '/tm/cm/traffic-group',
                        {
                            name: trafficGroup,
                            partition: '/Common'
                        }
                    );
                }
                return q();
            })
            .catch((err) => {
                return q.reject(err);
            });
    }

    module.exports = runner;

    // If we're called from the command line, run
    // This allows for test code to call us as a module
    if (!module.parent) {
        runner.run(process.argv);
    }
}());<|MERGE_RESOLUTION|>--- conflicted
+++ resolved
@@ -70,11 +70,7 @@
 
                 // Can't use getCommonOptions here because of the special reboot handling
                 options
-<<<<<<< HEAD
-                    .version('4.13.0')
-=======
                     .version('4.13.2')
->>>>>>> 262f3c2c
                     .option(
                         '--host <ip_address>',
                         'BIG-IP management IP to which to send commands.'
