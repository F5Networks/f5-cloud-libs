--- conflicted
+++ resolved
@@ -70,11 +70,7 @@
 
                 // Can't use getCommonOptions here because of the special reboot handling
                 options
-<<<<<<< HEAD
-                    .version('4.22.0')
-=======
                     .version('4.23.0-beta.3')
->>>>>>> a115bda7
                     .option(
                         '--host <ip_address>',
                         'BIG-IP management IP to which to send commands.'
