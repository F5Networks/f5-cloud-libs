/**
 * Copyright 2016-2018 F5 Networks, Inc.
 *
 * Licensed under the Apache License, Version 2.0 (the "License");
 * you may not use this file except in compliance with the License.
 * You may obtain a copy of the License at
 *
 *     http://www.apache.org/licenses/LICENSE-2.0
 *
 * Unless required by applicable law or agreed to in writing, software
 * distributed under the License is distributed on an "AS IS" BASIS,
 * WITHOUT WARRANTIES OR CONDITIONS OF ANY KIND, either express or implied.
 * See the License for the specific language governing permissions and
 * limitations under the License.
 */

'use strict';

const q = require('q');
const options = require('commander');
const BigIp = require('../lib/bigIp');
const Logger = require('../lib/logger');
const ipc = require('../lib/ipc');
const signals = require('../lib/signals');
const util = require('../lib/util');
const cryptoUtil = require('../lib/cryptoUtil');

(function run() {
    const runner = {

        /**
         * Runs the network setup script
         *
         * @param {String[]} argv - The process arguments
         * @param {Object}   testOpts - Options used during testing
         * @param {Object}   testOpts.bigIp - BigIp object to use for testing
         * @param {Function} cb - Optional cb to call when done
         */
        run(argv, testOpts, cb) {
            const DEFAULT_LOG_FILE = '/tmp/network.log';
            const ARGS_FILE_ID = `network_${Date.now()}`;
            const KEYS_TO_MASK = ['-p', '--password', '--set-password', '--set-root-password'];
            const REQUIRED_OPTIONS = ['host'];
            const DEFAULT_CIDR = '/24';

            const OPTIONS_TO_UNDEFINE = [
                'password',
                'passwordUrl'
            ];

            const optionsForTest = {};
            const vlans = [];
            const selfIps = [];
            const routes = [];
            const mgmtRoutes = [];
            const loggerOptions = {};

            let loggableArgs;
            let logger;
            let logFileName;
            let bigIp;
            let randomUser;
            let exiting;

            Object.assign(optionsForTest, testOpts);


            try {
                /* eslint-disable max-len */

                // Can't use getCommonOptions here because of the special reboot handling
                options
<<<<<<< HEAD
                    .version('4.5.1')
=======
                    .version('4.6.0')
>>>>>>> 4130165b
                    .option(
                        '--host <ip_address>',
                        'BIG-IP management IP to which to send commands.'
                    )
                    .option(
                        '-u, --user <user>',
                        'BIG-IP admin user name. Default is to create a temporary user (this only works when running on the device).'
                    )
                    .option(
                        '-p, --password [password]',
                        'BIG-IP admin user password. Use this or --password-url. One of these is required when specifying the user.'
                    )
                    .option(
                        '--password-url [password_url]',
                        'URL (file, http(s)) to location that contains BIG-IP admin user password. Use this or --password. One of these is required when specifying the user.'
                    )
                    .option(
                        '--password-encrypted',
                        'Indicates that the password is encrypted (either with encryptDataToFile or generatePassword)'
                    )
                    .option(
                        '--port <port>',
                        'BIG-IP management SSL port to connect to. Default 443.',
                        parseInt
                    )
                    .option(
                        '--background',
                        'Spawn a background process to do the work. If you are running in cloud init, you probably want this option.'
                    )
                    .option(
                        '--signal <signal>',
                        'Signal to send when done. Default NETWORK_DONE.'
                    )
                    .option(
                        '--wait-for <signal>',
                        'Wait for the named signal before running.'
                    )
                    .option(
                        '--log-level <level>',
                        'Log level (none, error, warn, info, verbose, debug, silly). Default is info.', 'info'
                    )
                    .option(
                        '-o, --output <file>',
                        `Log to file as well as console. This is the default if background process is spawned. Default is ${DEFAULT_LOG_FILE}`
                    )
                    .option(
                        '-e, --error-file <file>',
                        'Log exceptions to a specific file. Default is /tmp/cloudLibsError.log, or cloudLibsError.log in --output file directory'
                    )
                    .option(
                        '--no-console',
                        'Do not log to console. Default false (log to console).'
                    )
                    .option(
                        '--single-nic',
                        'Set db variables for single NIC configuration.'
                    )
                    .option(
                        '--multi-nic',
                        'Set db variables for multi NIC configuration.'
                    )
                    .option(
                        '--default-gw <gateway_address>',
                        'Set default gateway to gateway_address.'
                    )
                    .option(
                        '--route <name:name, gw:address, network:network, interface:interface_name>',
                        'Create arbitrary route with name for destination network via gateway address or interface name',
                        util.mapArray,
                        routes
                    )
                    .option(
                        '--mgmt-route <name:name, gw:address, network:network>',
                        'Create management route with name for destination network via gateway address.',
                        util.mapArray,
                        mgmtRoutes
                    )
                    .option(
                        '--local-only',
                        'Create LOCAL_ONLY partition for gateway and assign to traffic-group-local-only.'
                    )
                    .option(
                        '--vlan <name:name, nic:nic, [mtu:mtu], [tag:tag]>',
                        'Create vlan with name on nic (for example, 1.1). Optionally specify mtu and tag. For multiple vlans, use multiple --vlan entries.',
                        util.mapArray,
                        vlans
                    )
                    .option(
                        '--self-ip <name:name, address:ip_address, vlan:vlan_name, [allow:service1:port1 service2:port2], [trafficGroup:traffic_group_name]>',
                        'Create self IP with name and ip_address on vlan with optional port lockdown. For multiple self IPs, use multiple --self-ip entries. Default CIDR prefix is 24 if not specified.',
                        util.mapArray,
                        selfIps
                    )
                    .option(
                        '--discovery-address <ip_address>',
                        'IP address that the BIG-IQ will use for device discovery. This is required for onboarding a BIG-IQ. The IP address must already exist on the BIG-IQ device. For clustering, this should be a Self IP address.'
                    )
                    .option(
                        '--force-reboot',
                        'Force a reboot at the end. This may be necessary for certain configurations.'
                    )
                    .parse(argv);
                /* eslint-enable max-len */

                loggerOptions.console = options.console;
                loggerOptions.logLevel = options.logLevel;
                loggerOptions.module = module;

                if (options.output) {
                    loggerOptions.fileName = options.output;
                }

                if (options.errorFile) {
                    loggerOptions.errorFile = options.errorFile;
                }

                logger = Logger.getLogger(loggerOptions);
                ipc.setLoggerOptions(loggerOptions);
                util.setLoggerOptions(loggerOptions);

                // Remove specific options with no provided value
                OPTIONS_TO_UNDEFINE.forEach((opt) => {
                    if (typeof options[opt] === 'boolean') {
                        logger.debug(`No value set for option ${opt}. Removing option.`);
                        options[opt] = undefined;
                    }
                });

                // Expose options for test code
                this.options = options;

                for (let i = 0; i < REQUIRED_OPTIONS.length; i++) {
                    if (!options[REQUIRED_OPTIONS[i]]) {
                        const error = `${REQUIRED_OPTIONS[i]} is a required command line option.`;

                        ipc.send(signals.CLOUD_LIBS_ERROR);

                        util.logError(error, loggerOptions);
                        util.logAndExit(error, 'error', 1);
                    }
                }

                if (options.user && !(options.password || options.passwordUrl)) {
                    const error = 'If specifying --user, --password or --password-url is required.';

                    ipc.send(signals.CLOUD_LIBS_ERROR);

                    util.logError(error, loggerOptions);
                    util.logAndExit(error, 'error', 1);
                }

                // When running in cloud init, we need to exit so that cloud init can complete and
                // allow the BIG-IP services to start
                if (options.background) {
                    logFileName = options.output || DEFAULT_LOG_FILE;
                    logger.info('Spawning child process to do the work. Output will be in', logFileName);
                    util.runInBackgroundAndExit(process, logFileName);
                }

                // Log the input, but don't log passwords
                loggableArgs = argv.slice();
                for (let i = 0; i < loggableArgs.length; i++) {
                    if (KEYS_TO_MASK.indexOf(loggableArgs[i]) !== -1) {
                        loggableArgs[i + 1] = '*******';
                    }
                }
                logger.info(`${loggableArgs[1]} called with`, loggableArgs.join(' '));

                if (options.singleNic && options.multiNic) {
                    const error = 'Only one of single-nic or multi-nic can be specified.';

                    ipc.send(signals.CLOUD_LIBS_ERROR);

                    util.logError(error, loggerOptions);
                    util.logAndExit(error, 'error', 1);
                }

                // Save args in restart script in case we need to reboot to recover from an error
                util.saveArgs(argv, ARGS_FILE_ID)
                    .then(() => {
                        if (options.waitFor) {
                            logger.info('Waiting for', options.waitFor);
                            return ipc.once(options.waitFor);
                        }
                        return q();
                    })
                    .then(() => {
                        // Whatever we're waiting for is done, so don't wait for
                        // that again in case of a reboot
                        return util.saveArgs(argv, ARGS_FILE_ID, ['--wait-for']);
                    })
                    .then(() => {
                        logger.info('Network setup starting.');
                        ipc.send(signals.NETWORK_RUNNING);

                        if (!options.user) {
                            logger.info('Generating temporary user');
                            return cryptoUtil.createRandomUser();
                        }

                        return q(
                            {
                                user: options.user,
                                password: options.password || options.passwordUrl
                            }
                        );
                    })
                    .then((credentials) => {
                        randomUser = credentials.user; // we need this info later to delete it

                        // Create the bigIp client object
                        if (optionsForTest.bigIp) {
                            logger.warn('Using test BIG-IP.');
                            bigIp = optionsForTest.bigIp;
                            return q();
                        }

                        bigIp = new BigIp({ loggerOptions });

                        logger.info('Initializing BIG-IP.');
                        return bigIp.init(
                            options.host,
                            credentials.user,
                            credentials.password,
                            {
                                port: options.port,
                                passwordIsUrl: typeof options.passwordUrl !== 'undefined',
                                passwordEncrypted: options.passwordEncrypted
                            }
                        );
                    })
                    .then(() => {
                        logger.info('Waiting for BIG-IP to be ready.');
                        return bigIp.ready();
                    })
                    .then(() => {
                        logger.info('BIG-IP is ready.');

                        if (options.singleNic || options.multiNic) {
                            logger.info('Setting single/multi NIC options.');
                            return bigIp.modify(
                                '/tm/sys/db/provision.1nic',
                                {
                                    value: options.singleNic ? 'enable' : 'forced_enable'
                                }
                            )
                                .then((response) => {
                                    logger.debug(response);

                                    return bigIp.modify(
                                        '/tm/sys/db/provision.1nicautoconfig',
                                        {
                                            value: 'disable'
                                        }
                                    );
                                })
                                .then((response) => {
                                    logger.debug(response);

                                    logger.info('Restarting services.');
                                    return bigIp.create(
                                        '/tm/util/bash',
                                        {
                                            command: 'run',
                                            utilCmdArgs: "-c 'bigstart restart'"
                                        },
                                        {
                                            noWait: true
                                        }
                                    );
                                })
                                .then((response) => {
                                    logger.debug(response);

                                    logger.info('Waiting for BIG-IP to be ready after bigstart restart.');
                                    return bigIp.ready();
                                });
                        }

                        return q();
                    })
                    .then((response) => {
                        logger.debug(response);

                        const promises = [];
                        let vlanBody;

                        if (vlans.length > 0) {
                            vlans.forEach((vlan) => {
                                if (!vlan.name || !vlan.nic) {
                                    q.reject(new Error('Invalid vlan parameters. name and nic are required'));
                                } else {
                                    vlanBody = {
                                        name: vlan.name,
                                        interfaces: [
                                            {
                                                name: vlan.nic,
                                                tagged: !!vlan.tag
                                            }
                                        ]
                                    };

                                    if (vlan.mtu) {
                                        vlanBody.mtu = vlan.mtu;
                                    }

                                    if (vlan.tag) {
                                        vlanBody.tag = vlan.tag;
                                    }

                                    promises.push(
                                        {
                                            promise: bigIp.create,
                                            arguments: [
                                                '/tm/net/vlan',
                                                vlanBody
                                            ],
                                            // eslint-disable-next-line max-len
                                            message: `Creating vlan ${vlan.name} on interface ${vlan.nic} ${(vlan.mtu ? ` mtu ${vlan.mtu}` : '')} ${(vlan.tag ? ` with tag ${vlan.tag}` : ' untagged')}`
                                        }
                                    );
                                }
                            });

                            return util.callInSerial(bigIp, promises);
                        }

                        return q();
                    })
                    .then((response) => {
                        logger.debug(response);

                        const promises = [];

                        for (let i = 0; i < selfIps.length; i++) {
                            const selfIp = selfIps[i];
                            if (selfIp.trafficGroup) {
                                const trafficGroup = selfIp.trafficGroup;
                                promises.push(createTrafficGroup(bigIp, trafficGroup));
                            }
                        }

                        q.all(promises);
                    })
                    .then((response) => {
                        logger.debug(response);

                        const promises = [];
                        let selfIpBody;
                        let portLockdown;

                        for (let i = 0; i < selfIps.length; i++) {
                            const selfIp = selfIps[i];

                            if (!selfIp.name || !selfIp.address || !selfIp.vlan) {
                                const message = 'Bad self-ip params. name, address, vlan are required';
                                return q.reject(new Error(message));
                            }

                            let address = selfIp.address;

                            if (address.indexOf('/') === -1) {
                                address += DEFAULT_CIDR;
                            }

                            // general terms (default, all, none) have to be single words
                            // per port terms go in an array
                            portLockdown = 'default';
                            if (selfIp.allow) {
                                portLockdown = selfIp.allow.split(/\s+/);
                                if (
                                    portLockdown.length === 1 &&
                                    portLockdown[0].indexOf(':') === -1
                                ) {
                                    portLockdown = portLockdown[0];
                                }
                            }

                            selfIpBody = {
                                address,
                                name: selfIp.name,
                                vlan: `/Common/${selfIp.vlan}`,
                                allowService: portLockdown
                            };

                            // eslint-disable-next-line max-len
                            let message = `Creating self IP ${selfIp.name} with address ${address} on vlan ${selfIp.vlan} allowing ${(selfIp.allow ? selfIp.allow : 'default')}`;

                            // If traffic group provided, add to create call
                            if (selfIp.trafficGroup) {
                                selfIpBody.trafficGroup = selfIp.trafficGroup;
                                message = `${message} in traffic group ${selfIp.trafficGroup}`;
                            }

                            const continueOnErrorMessage = /(Traffic group \(.+?\) does not exist)/;
                            promises.push(
                                {
                                    promise: bigIp.create,
                                    arguments: [
                                        '/tm/net/self',
                                        selfIpBody,
                                        undefined,
                                        {
                                            maxRetries: 60,
                                            retryIntervalMs: 1000,
                                            continueOnErrorMessage
                                        }
                                    ],
                                    message
                                }
                            );
                        }

                        return promises.length > 0 ? util.callInSerial(bigIp, promises) : q();
                    })
                    .then((response) => {
                        logger.debug(response);

                        if (options.discoveryAddress) {
                            logger.info('Setting BIG-IQ Discovery Address.');
                            return bigIp.replace(
                                '/shared/identified-devices/config/discovery',
                                {
                                    discoveryAddress: options.discoveryAddress
                                },
                                undefined,
                                {
                                    maxRetries: 60,
                                    retryIntervalMs: 1000,
                                    continueOnErrorMessage: 'Address does not match a configured self-ip'
                                }
                            );
                        }
                        return q();
                    })
                    .then((response) => {
                        logger.debug(response);

                        if (options.localOnly) {
                            logger.info('Creating LOCAL_ONLY partition.');
                            return bigIp.create(
                                '/tm/sys/folder',
                                {
                                    name: 'LOCAL_ONLY',
                                    partition: '/',
                                    deviceGroup: 'none',
                                    trafficGroup: 'traffic-group-local-only'
                                }
                            );
                        }

                        return q();
                    })
                    .then((response) => {
                        logger.debug(response);

                        let routeBody;

                        if (options.defaultGw) {
                            logger.info(`Setting default gateway ${options.defaultGw}`);

                            routeBody = {
                                name: 'default',
                                gw: options.defaultGw
                            };

                            if (options.localOnly) {
                                routeBody.partition = 'LOCAL_ONLY';
                                routeBody.network = 'default';
                            }

                            return bigIp.create(
                                '/tm/net/route',
                                routeBody
                            );
                        }

                        return q();
                    })
                    .then((response) => {
                        logger.debug(response);

                        const promises = [];
                        let routeBody;

                        for (let i = 0; i < mgmtRoutes.length; i++) {
                            const route = mgmtRoutes[i];
                            if (!route.name || !route.gw || !route.network) {
                                const message
                                    = 'Bad management route params. Name, gateway, network required';
                                return q.reject(new Error(message));
                            }

                            let network = route.network;
                            if (network.indexOf('/') === -1) {
                                network += DEFAULT_CIDR;
                            }

                            routeBody = {
                                network,
                                name: route.name,
                                gateway: route.gw
                            };

                            promises.push(
                                {
                                    promise: bigIp.create,
                                    arguments: [
                                        '/tm/sys/management-route',
                                        routeBody
                                    ],
                                    message:
                                        `Creating management route ${route.name} with gateway ${route.gw}`
                                }
                            );
                        }

                        return promises.length > 0 ? util.callInSerial(bigIp, promises) : q();
                    })
                    .then((response) => {
                        logger.debug(response);

                        const promises = [];
                        let routeBody;

                        for (let i = 0; i < routes.length; i++) {
                            const route = routes[i];
                            if (!route.name || !route.network || (!route.gw && !route.interface)) {
                                return q.reject(new Error(
                                    'Bad route params. Name, network, and (gateway or interface) required'
                                ));
                            }

                            if (route.gw && route.interface) {
                                return q.reject(new Error(
                                    'Bad route params. Should provide only 1 of gateway or interface'
                                ));
                            }

                            let network = route.network;
                            if (network.indexOf('/') === -1) {
                                network += DEFAULT_CIDR;
                            }

                            routeBody = {
                                network,
                                name: route.name
                            };

                            let message = `Creating route ${route.name} with`;

                            if (route.gw) {
                                routeBody.gw = route.gw;
                                message = `${message} gateway ${route.gw}`;
                            } else if (route.interface) {
                                routeBody.interface = route.interface;
                                message = `${message} interface ${route.interface}`;
                            }

                            promises.push(
                                {
                                    promise: bigIp.create,
                                    arguments: [
                                        '/tm/net/route',
                                        routeBody
                                    ],
                                    message
                                }
                            );
                        }

                        return promises.length > 0 ? util.callInSerial(bigIp, promises) : q();
                    })
                    .then((response) => {
                        logger.debug(response);
                        logger.info('Saving config.');
                        return bigIp.save();
                    })
                    .then((response) => {
                        logger.debug(response);

                        if (options.forceReboot) {
                            // After reboot, we just want to send our done signal,
                            // in case any other scripts are waiting on us. So, modify
                            // the saved args for that
                            const ARGS_TO_STRIP = util.getArgsToStripDuringForcedReboot(options);
                            return util.saveArgs(argv, ARGS_FILE_ID, ARGS_TO_STRIP)
                                .then(() => {
                                    logger.info('Rebooting and exiting. Will continue after reboot.');
                                    return util.reboot(bigIp);
                                });
                        }

                        return q();
                    })
                    .catch((err) => {
                        let message;

                        if (!err) {
                            message = 'unknown reason';
                        } else {
                            message = err.message;
                        }

                        ipc.send(signals.CLOUD_LIBS_ERROR);

                        const error = `Network setup failed: ${message}`;
                        util.logError(error, loggerOptions);
                        util.logAndExit(error, 'error', 1);

                        exiting = true;
                        return q();
                    })
                    .done((response) => {
                        logger.debug(response);

                        if (!options.user) {
                            logger.info('Deleting temporary user');
                            util.deleteUser(randomUser);
                        }

                        if (!options.forceReboot) {
                            util.deleteArgs(ARGS_FILE_ID);

                            if (!exiting) {
                                logger.info('BIG-IP network setup complete.');
                                ipc.send(options.signal || signals.NETWORK_DONE);
                            }

                            if (cb) {
                                cb();
                            }
                            if (!exiting) {
                                util.logAndExit('Network setup finished.');
                            }
                        } else if (cb) {
                            cb();
                        }
                    });

                // If another script has signaled an error, exit, marking ourselves as DONE
                ipc.once(signals.CLOUD_LIBS_ERROR)
                    .then(() => {
                        ipc.send(options.signal || signals.NETWORK_DONE);
                        util.logAndExit('ERROR signaled from other script. Exiting');
                    });

                // If we reboot, exit - otherwise cloud providers won't know we're done.
                // But, if we're the one doing the reboot, we'll exit on our own through
                // the normal path.
                if (!options.forceReboot) {
                    ipc.once('REBOOT')
                        .then(() => {
                            // Make sure the last log message is flushed before exiting.
                            util.logAndExit('REBOOT signaled. Exiting.');
                        });
                }
            } catch (err) {
                if (logger) {
                    logger.error('Network setup error:', err);
                }

                if (cb) {
                    cb();
                }
            }
        }
    };

    /**
     * Creates a Traffic Group on BigIP, if the Traffic Group does not exist
     *
     * @param {Object}  bigIp - bigIp client object
     * @param {String}  trafficGroup - Traffic Group name
     *
     * @returns {Promise} Promise that will be resolved when Traffic Group is created,
     *                    already exists, or if an error occurs.
     */
    function createTrafficGroup(bigIp, trafficGroup) {
        let createGroup = true;
        bigIp.list('/tm/cm/traffic-group')
            .then((response) => {
                response.forEach((group) => {
                    if (group.name === trafficGroup) {
                        createGroup = false;
                    }
                });
                if (createGroup) {
                    return bigIp.create(
                        '/tm/cm/traffic-group',
                        {
                            name: trafficGroup,
                            partition: '/Common'
                        }
                    );
                }
                return q();
            })
            .catch((err) => {
                return q.reject(err);
            });
    }

    module.exports = runner;

    // If we're called from the command line, run
    // This allows for test code to call us as a module
    if (!module.parent) {
        runner.run(process.argv);
    }
}());<|MERGE_RESOLUTION|>--- conflicted
+++ resolved
@@ -70,11 +70,7 @@
 
                 // Can't use getCommonOptions here because of the special reboot handling
                 options
-<<<<<<< HEAD
-                    .version('4.5.1')
-=======
                     .version('4.6.0')
->>>>>>> 4130165b
                     .option(
                         '--host <ip_address>',
                         'BIG-IP management IP to which to send commands.'
