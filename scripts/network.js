/**
 * Copyright 2016-2018 F5 Networks, Inc.
 *
 * Licensed under the Apache License, Version 2.0 (the "License");
 * you may not use this file except in compliance with the License.
 * You may obtain a copy of the License at
 *
 *     http://www.apache.org/licenses/LICENSE-2.0
 *
 * Unless required by applicable law or agreed to in writing, software
 * distributed under the License is distributed on an "AS IS" BASIS,
 * WITHOUT WARRANTIES OR CONDITIONS OF ANY KIND, either express or implied.
 * See the License for the specific language governing permissions and
 * limitations under the License.
 */

'use strict';

const q = require('q');
const options = require('commander');
const BigIp = require('../lib/bigIp');
const Logger = require('../lib/logger');
const ipc = require('../lib/ipc');
const signals = require('../lib/signals');
const util = require('../lib/util');
const cryptoUtil = require('../lib/cryptoUtil');

(function run() {
    const runner = {

        /**
         * Runs the network setup script
         *
         * @param {String[]} argv - The process arguments
         * @param {Object}   testOpts - Options used during testing
         * @param {Object}   testOpts.bigIp - BigIp object to use for testing
         * @param {Function} cb - Optional cb to call when done
         */
        run(argv, testOpts, cb) {
            const DEFAULT_LOG_FILE = '/tmp/network.log';
            const ARGS_FILE_ID = `network_${Date.now()}`;
            const KEYS_TO_MASK = ['-p', '--password', '--set-password', '--set-root-password'];
            const REQUIRED_OPTIONS = ['host'];
            const DEFAULT_CIDR = '/24';

            const OPTIONS_TO_UNDEFINE = [
                'password',
                'passwordUrl'
            ];

            const optionsForTest = {};
            const vlans = [];
            const selfIps = [];
            const routes = [];
            const mgmtRoutes = [];
            const loggerOptions = {};

            let loggableArgs;
            let logger;
            let logFileName;
            let bigIp;
            let randomUser;
            let exiting;

            Object.assign(optionsForTest, testOpts);


            try {
                /* eslint-disable max-len */

                // Can't use getCommonOptions here because of the special reboot handling
                options
<<<<<<< HEAD
                    .version('4.5.0')
=======
                    .version('4.5.1')
>>>>>>> 119eba1a
                    .option(
                        '--host <ip_address>',
                        'BIG-IP management IP to which to send commands.'
                    )
                    .option(
                        '-u, --user <user>',
                        'BIG-IP admin user name. Default is to create a temporary user (this only works when running on the device).'
                    )
                    .option(
                        '-p, --password [password]',
                        'BIG-IP admin user password. Use this or --password-url. One of these is required when specifying the user.'
                    )
                    .option(
                        '--password-url [password_url]',
                        'URL (file, http(s)) to location that contains BIG-IP admin user password. Use this or --password. One of these is required when specifying the user.'
                    )
                    .option(
                        '--password-encrypted',
                        'Indicates that the password is encrypted (either with encryptDataToFile or generatePassword)'
                    )
                    .option(
                        '--port <port>',
                        'BIG-IP management SSL port to connect to. Default 443.',
                        parseInt
                    )
                    .option(
                        '--background',
                        'Spawn a background process to do the work. If you are running in cloud init, you probably want this option.'
                    )
                    .option(
                        '--signal <signal>',
                        'Signal to send when done. Default NETWORK_DONE.'
                    )
                    .option(
                        '--wait-for <signal>',
                        'Wait for the named signal before running.'
                    )
                    .option(
                        '--log-level <level>',
                        'Log level (none, error, warn, info, verbose, debug, silly). Default is info.', 'info'
                    )
                    .option(
                        '-o, --output <file>',
                        `Log to file as well as console. This is the default if background process is spawned. Default is ${DEFAULT_LOG_FILE}`
                    )
                    .option(
                        '-e, --error-file <file>',
                        'Log exceptions to a specific file. Default is /tmp/cloudLibsError.log, or cloudLibsError.log in --output file directory'
                    )
                    .option(
                        '--no-console',
                        'Do not log to console. Default false (log to console).'
                    )
                    .option(
                        '--single-nic',
                        'Set db variables for single NIC configuration.'
                    )
                    .option(
                        '--multi-nic',
                        'Set db variables for multi NIC configuration.'
                    )
                    .option(
                        '--default-gw <gateway_address>',
                        'Set default gateway to gateway_address.'
                    )
                    .option(
                        '--route <name:name, gw:address, network:network, interface:interface_name>',
                        'Create arbitrary route with name for destination network via gateway address or interface name',
                        util.mapArray,
                        routes
                    )
                    .option(
                        '--mgmt-route <name:name, gw:address, network:network>',
                        'Create management route with name for destination network via gateway address.',
                        util.mapArray,
                        mgmtRoutes
                    )
                    .option(
                        '--local-only',
                        'Create LOCAL_ONLY partition for gateway and assign to traffic-group-local-only.'
                    )
                    .option(
                        '--vlan <name:name, nic:nic, [mtu:mtu], [tag:tag]>',
                        'Create vlan with name on nic (for example, 1.1). Optionally specify mtu and tag. For multiple vlans, use multiple --vlan entries.',
                        util.mapArray,
                        vlans
                    )
                    .option(
                        '--self-ip <name:name, address:ip_address, vlan:vlan_name, [allow:service1:port1 service2:port2], [trafficGroup:traffic_group_name]>',
                        'Create self IP with name and ip_address on vlan with optional port lockdown. For multiple self IPs, use multiple --self-ip entries. Default CIDR prefix is 24 if not specified.',
                        util.mapArray,
                        selfIps
                    )
                    .option(
                        '--discovery-address <ip_address>',
                        'IP address that the BIG-IQ will use for device discovery. This is required for onboarding a BIG-IQ. The IP address must already exist on the BIG-IQ device. For clustering, this should be a Self IP address.'
                    )
                    .option(
                        '--force-reboot',
                        'Force a reboot at the end. This may be necessary for certain configurations.'
                    )
                    .parse(argv);
                /* eslint-enable max-len */

                loggerOptions.console = options.console;
                loggerOptions.logLevel = options.logLevel;
                loggerOptions.module = module;

                if (options.output) {
                    loggerOptions.fileName = options.output;
                }

                if (options.errorFile) {
                    loggerOptions.errorFile = options.errorFile;
                }

                logger = Logger.getLogger(loggerOptions);
                ipc.setLoggerOptions(loggerOptions);
                util.setLoggerOptions(loggerOptions);

                // Remove specific options with no provided value
                OPTIONS_TO_UNDEFINE.forEach((opt) => {
                    if (typeof options[opt] === 'boolean') {
                        logger.debug(`No value set for option ${opt}. Removing option.`);
                        options[opt] = undefined;
                    }
                });

                // Expose options for test code
                this.options = options;

                for (let i = 0; i < REQUIRED_OPTIONS.length; i++) {
                    if (!options[REQUIRED_OPTIONS[i]]) {
                        const error = `${REQUIRED_OPTIONS[i]} is a required command line option.`;

                        ipc.send(signals.CLOUD_LIBS_ERROR);

                        util.logError(error, loggerOptions);
                        util.logAndExit(error, 'error', 1);
                    }
                }

                if (options.user && !(options.password || options.passwordUrl)) {
                    const error = 'If specifying --user, --password or --password-url is required.';

                    ipc.send(signals.CLOUD_LIBS_ERROR);

                    util.logError(error, loggerOptions);
                    util.logAndExit(error, 'error', 1);
                }

                // When running in cloud init, we need to exit so that cloud init can complete and
                // allow the BIG-IP services to start
                if (options.background) {
                    logFileName = options.output || DEFAULT_LOG_FILE;
                    logger.info('Spawning child process to do the work. Output will be in', logFileName);
                    util.runInBackgroundAndExit(process, logFileName);
                }

                // Log the input, but don't log passwords
                loggableArgs = argv.slice();
                for (let i = 0; i < loggableArgs.length; i++) {
                    if (KEYS_TO_MASK.indexOf(loggableArgs[i]) !== -1) {
                        loggableArgs[i + 1] = '*******';
                    }
                }
                logger.info(`${loggableArgs[1]} called with`, loggableArgs.join(' '));

                if (options.singleNic && options.multiNic) {
                    const error = 'Only one of single-nic or multi-nic can be specified.';

                    ipc.send(signals.CLOUD_LIBS_ERROR);

                    util.logError(error, loggerOptions);
                    util.logAndExit(error, 'error', 1);
                }

                // Save args in restart script in case we need to reboot to recover from an error
                util.saveArgs(argv, ARGS_FILE_ID)
                    .then(() => {
                        if (options.waitFor) {
                            logger.info('Waiting for', options.waitFor);
                            return ipc.once(options.waitFor);
                        }
                        return q();
                    })
                    .then(() => {
                        // Whatever we're waiting for is done, so don't wait for
                        // that again in case of a reboot
                        return util.saveArgs(argv, ARGS_FILE_ID, ['--wait-for']);
                    })
                    .then(() => {
                        logger.info('Network setup starting.');
                        ipc.send(signals.NETWORK_RUNNING);

                        if (!options.user) {
                            logger.info('Generating temporary user');
                            return cryptoUtil.createRandomUser();
                        }

                        return q(
                            {
                                user: options.user,
                                password: options.password || options.passwordUrl
                            }
                        );
                    })
                    .then((credentials) => {
                        randomUser = credentials.user; // we need this info later to delete it

                        // Create the bigIp client object
                        if (optionsForTest.bigIp) {
                            logger.warn('Using test BIG-IP.');
                            bigIp = optionsForTest.bigIp;
                            return q();
                        }

                        bigIp = new BigIp({ loggerOptions });

                        logger.info('Initializing BIG-IP.');
                        return bigIp.init(
                            options.host,
                            credentials.user,
                            credentials.password,
                            {
                                port: options.port,
                                passwordIsUrl: typeof options.passwordUrl !== 'undefined',
                                passwordEncrypted: options.passwordEncrypted
                            }
                        );
                    })
                    .then(() => {
                        logger.info('Waiting for BIG-IP to be ready.');
                        return bigIp.ready();
                    })
                    .then(() => {
                        logger.info('BIG-IP is ready.');

                        if (options.singleNic || options.multiNic) {
                            logger.info('Setting single/multi NIC options.');
                            return bigIp.modify(
                                '/tm/sys/db/provision.1nic',
                                {
                                    value: options.singleNic ? 'enable' : 'forced_enable'
                                }
                            )
                                .then((response) => {
                                    logger.debug(response);

                                    return bigIp.modify(
                                        '/tm/sys/db/provision.1nicautoconfig',
                                        {
                                            value: 'disable'
                                        }
                                    );
                                })
                                .then((response) => {
                                    logger.debug(response);

                                    logger.info('Restarting services.');
                                    return bigIp.create(
                                        '/tm/util/bash',
                                        {
                                            command: 'run',
                                            utilCmdArgs: "-c 'bigstart restart'"
                                        },
                                        {
                                            noWait: true
                                        }
                                    );
                                })
                                .then((response) => {
                                    logger.debug(response);

                                    logger.info('Waiting for BIG-IP to be ready after bigstart restart.');
                                    return bigIp.ready();
                                });
                        }

                        return q();
                    })
                    .then((response) => {
                        logger.debug(response);

                        const promises = [];
                        let vlanBody;

                        if (vlans.length > 0) {
                            vlans.forEach((vlan) => {
                                if (!vlan.name || !vlan.nic) {
                                    q.reject(new Error('Invalid vlan parameters. name and nic are required'));
                                } else {
                                    vlanBody = {
                                        name: vlan.name,
                                        interfaces: [
                                            {
                                                name: vlan.nic,
                                                tagged: !!vlan.tag
                                            }
                                        ]
                                    };

                                    if (vlan.mtu) {
                                        vlanBody.mtu = vlan.mtu;
                                    }

                                    if (vlan.tag) {
                                        vlanBody.tag = vlan.tag;
                                    }

                                    promises.push(
                                        {
                                            promise: bigIp.create,
                                            arguments: [
                                                '/tm/net/vlan',
                                                vlanBody
                                            ],
                                            // eslint-disable-next-line max-len
                                            message: `Creating vlan ${vlan.name} on interface ${vlan.nic} ${(vlan.mtu ? ` mtu ${vlan.mtu}` : '')} ${(vlan.tag ? ` with tag ${vlan.tag}` : ' untagged')}`
                                        }
                                    );
                                }
                            });

                            return util.callInSerial(bigIp, promises);
                        }

                        return q();
                    })
                    .then((response) => {
                        logger.debug(response);

                        const promises = [];

                        for (let i = 0; i < selfIps.length; i++) {
                            const selfIp = selfIps[i];
                            if (selfIp.trafficGroup) {
                                const trafficGroup = selfIp.trafficGroup;
                                promises.push(createTrafficGroup(bigIp, trafficGroup));
                            }
                        }

                        q.all(promises);
                    })
                    .then((response) => {
                        logger.debug(response);

                        const promises = [];
                        let selfIpBody;
                        let portLockdown;

                        for (let i = 0; i < selfIps.length; i++) {
                            const selfIp = selfIps[i];

                            if (!selfIp.name || !selfIp.address || !selfIp.vlan) {
                                const message = 'Bad self-ip params. name, address, vlan are required';
                                return q.reject(new Error(message));
                            }

                            let address = selfIp.address;

                            if (address.indexOf('/') === -1) {
                                address += DEFAULT_CIDR;
                            }

                            // general terms (default, all, none) have to be single words
                            // per port terms go in an array
                            portLockdown = 'default';
                            if (selfIp.allow) {
                                portLockdown = selfIp.allow.split(/\s+/);
                                if (
                                    portLockdown.length === 1 &&
                                    portLockdown[0].indexOf(':') === -1
                                ) {
                                    portLockdown = portLockdown[0];
                                }
                            }

                            selfIpBody = {
                                address,
                                name: selfIp.name,
                                vlan: `/Common/${selfIp.vlan}`,
                                allowService: portLockdown
                            };

                            // eslint-disable-next-line max-len
                            let message = `Creating self IP ${selfIp.name} with address ${address} on vlan ${selfIp.vlan} allowing ${(selfIp.allow ? selfIp.allow : 'default')}`;

                            // If traffic group provided, add to create call
                            if (selfIp.trafficGroup) {
                                selfIpBody.trafficGroup = selfIp.trafficGroup;
                                message = `${message} in traffic group ${selfIp.trafficGroup}`;
                            }

                            const continueOnErrorMessage = /(Traffic group \(.+?\) does not exist)/;
                            promises.push(
                                {
                                    promise: bigIp.create,
                                    arguments: [
                                        '/tm/net/self',
                                        selfIpBody,
                                        undefined,
                                        {
                                            maxRetries: 60,
                                            retryIntervalMs: 1000,
                                            continueOnErrorMessage
                                        }
                                    ],
                                    message
                                }
                            );
                        }

                        return promises.length > 0 ? util.callInSerial(bigIp, promises) : q();
                    })
                    .then((response) => {
                        logger.debug(response);

                        if (options.discoveryAddress) {
                            logger.info('Setting BIG-IQ Discovery Address.');
                            return bigIp.replace(
                                '/shared/identified-devices/config/discovery',
                                {
                                    discoveryAddress: options.discoveryAddress
                                },
                                undefined,
                                {
                                    maxRetries: 60,
                                    retryIntervalMs: 1000,
                                    continueOnErrorMessage: 'Address does not match a configured self-ip'
                                }
                            );
                        }
                        return q();
                    })
                    .then((response) => {
                        logger.debug(response);

                        if (options.localOnly) {
                            logger.info('Creating LOCAL_ONLY partition.');
                            return bigIp.create(
                                '/tm/sys/folder',
                                {
                                    name: 'LOCAL_ONLY',
                                    partition: '/',
                                    deviceGroup: 'none',
                                    trafficGroup: 'traffic-group-local-only'
                                }
                            );
                        }

                        return q();
                    })
                    .then((response) => {
                        logger.debug(response);

                        let routeBody;

                        if (options.defaultGw) {
                            logger.info(`Setting default gateway ${options.defaultGw}`);

                            routeBody = {
                                name: 'default',
                                gw: options.defaultGw
                            };

                            if (options.localOnly) {
                                routeBody.partition = 'LOCAL_ONLY';
                                routeBody.network = 'default';
                            }

                            return bigIp.create(
                                '/tm/net/route',
                                routeBody
                            );
                        }

                        return q();
                    })
                    .then((response) => {
                        logger.debug(response);

                        const promises = [];
                        let routeBody;

                        for (let i = 0; i < mgmtRoutes.length; i++) {
                            const route = mgmtRoutes[i];
                            if (!route.name || !route.gw || !route.network) {
                                const message
                                    = 'Bad management route params. Name, gateway, network required';
                                return q.reject(new Error(message));
                            }

                            let network = route.network;
                            if (network.indexOf('/') === -1) {
                                network += DEFAULT_CIDR;
                            }

                            routeBody = {
                                network,
                                name: route.name,
                                gateway: route.gw
                            };

                            promises.push(
                                {
                                    promise: bigIp.create,
                                    arguments: [
                                        '/tm/sys/management-route',
                                        routeBody
                                    ],
                                    message:
                                        `Creating management route ${route.name} with gateway ${route.gw}`
                                }
                            );
                        }

                        return promises.length > 0 ? util.callInSerial(bigIp, promises) : q();
                    })
                    .then((response) => {
                        logger.debug(response);

                        const promises = [];
                        let routeBody;

                        for (let i = 0; i < routes.length; i++) {
                            const route = routes[i];
                            if (!route.name || !route.network || (!route.gw && !route.interface)) {
                                return q.reject(new Error(
                                    'Bad route params. Name, network, and (gateway or interface) required'
                                ));
                            }

                            if (route.gw && route.interface) {
                                return q.reject(new Error(
                                    'Bad route params. Should provide only 1 of gateway or interface'
                                ));
                            }

                            let network = route.network;
                            if (network.indexOf('/') === -1) {
                                network += DEFAULT_CIDR;
                            }

                            routeBody = {
                                network,
                                name: route.name
                            };

                            let message = `Creating route ${route.name} with`;

                            if (route.gw) {
                                routeBody.gw = route.gw;
                                message = `${message} gateway ${route.gw}`;
                            } else if (route.interface) {
                                routeBody.interface = route.interface;
                                message = `${message} interface ${route.interface}`;
                            }

                            promises.push(
                                {
                                    promise: bigIp.create,
                                    arguments: [
                                        '/tm/net/route',
                                        routeBody
                                    ],
                                    message
                                }
                            );
                        }

                        return promises.length > 0 ? util.callInSerial(bigIp, promises) : q();
                    })
                    .then((response) => {
                        logger.debug(response);
                        logger.info('Saving config.');
                        return bigIp.save();
                    })
                    .then((response) => {
                        logger.debug(response);

                        if (options.forceReboot) {
                            // After reboot, we just want to send our done signal,
                            // in case any other scripts are waiting on us. So, modify
                            // the saved args for that
                            const ARGS_TO_STRIP = util.getArgsToStripDuringForcedReboot(options);
                            return util.saveArgs(argv, ARGS_FILE_ID, ARGS_TO_STRIP)
                                .then(() => {
                                    logger.info('Rebooting and exiting. Will continue after reboot.');
                                    return util.reboot(bigIp);
                                });
                        }

                        return q();
                    })
                    .catch((err) => {
                        let message;

                        if (!err) {
                            message = 'unknown reason';
                        } else {
                            message = err.message;
                        }

                        ipc.send(signals.CLOUD_LIBS_ERROR);

                        const error = `Network setup failed: ${message}`;
                        util.logError(error, loggerOptions);
                        util.logAndExit(error, 'error', 1);

                        exiting = true;
                        return q();
                    })
                    .done((response) => {
                        logger.debug(response);

                        if (!options.user) {
                            logger.info('Deleting temporary user');
                            util.deleteUser(randomUser);
                        }

                        if (!options.forceReboot) {
                            util.deleteArgs(ARGS_FILE_ID);

                            if (!exiting) {
                                logger.info('BIG-IP network setup complete.');
                                ipc.send(options.signal || signals.NETWORK_DONE);
                            }

                            if (cb) {
                                cb();
                            }
                            if (!exiting) {
                                util.logAndExit('Network setup finished.');
                            }
                        } else if (cb) {
                            cb();
                        }
                    });

                // If another script has signaled an error, exit, marking ourselves as DONE
                ipc.once(signals.CLOUD_LIBS_ERROR)
                    .then(() => {
                        ipc.send(options.signal || signals.NETWORK_DONE);
                        util.logAndExit('ERROR signaled from other script. Exiting');
                    });

                // If we reboot, exit - otherwise cloud providers won't know we're done.
                // But, if we're the one doing the reboot, we'll exit on our own through
                // the normal path.
                if (!options.forceReboot) {
                    ipc.once('REBOOT')
                        .then(() => {
                            // Make sure the last log message is flushed before exiting.
                            util.logAndExit('REBOOT signaled. Exiting.');
                        });
                }
            } catch (err) {
                if (logger) {
                    logger.error('Network setup error:', err);
                }

                if (cb) {
                    cb();
                }
            }
        }
    };

    /**
     * Creates a Traffic Group on BigIP, if the Traffic Group does not exist
     *
     * @param {Object}  bigIp - bigIp client object
     * @param {String}  trafficGroup - Traffic Group name
     *
     * @returns {Promise} Promise that will be resolved when Traffic Group is created,
     *                    already exists, or if an error occurs.
     */
    function createTrafficGroup(bigIp, trafficGroup) {
        let createGroup = true;
        bigIp.list('/tm/cm/traffic-group')
            .then((response) => {
                response.forEach((group) => {
                    if (group.name === trafficGroup) {
                        createGroup = false;
                    }
                });
                if (createGroup) {
                    return bigIp.create(
                        '/tm/cm/traffic-group',
                        {
                            name: trafficGroup,
                            partition: '/Common'
                        }
                    );
                }
                return q();
            })
            .catch((err) => {
                return q.reject(err);
            });
    }

    module.exports = runner;

    // If we're called from the command line, run
    // This allows for test code to call us as a module
    if (!module.parent) {
        runner.run(process.argv);
    }
}());<|MERGE_RESOLUTION|>--- conflicted
+++ resolved
@@ -70,11 +70,7 @@
 
                 // Can't use getCommonOptions here because of the special reboot handling
                 options
-<<<<<<< HEAD
-                    .version('4.5.0')
-=======
                     .version('4.5.1')
->>>>>>> 119eba1a
                     .option(
                         '--host <ip_address>',
                         'BIG-IP management IP to which to send commands.'
