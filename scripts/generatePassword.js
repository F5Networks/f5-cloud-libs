--- conflicted
+++ resolved
@@ -33,11 +33,7 @@
             let passwordPromise;
 
             options
-<<<<<<< HEAD
-                .version('4.12.0')
-=======
                 .version('4.13.0')
->>>>>>> 151a2fd5
                 .option(
                     '--length <password_length>',
                     'Length of password. Default 32.',
