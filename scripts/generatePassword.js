--- conflicted
+++ resolved
@@ -32,11 +32,7 @@
         run(argv) {
             let passwordPromise;
             options
-<<<<<<< HEAD
-                .version('4.22.0')
-=======
                 .version('4.23.0-beta.3')
->>>>>>> a115bda7
                 .option(
                     '--length <password_length>',
                     'Length of password. Default 32.',
