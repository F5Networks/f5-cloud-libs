--- conflicted
+++ resolved
@@ -39,11 +39,7 @@
         run(argv, cb) {
             try {
                 options
-<<<<<<< HEAD
-                    .version('4.24.0')
-=======
                     .version('4.25.0')
->>>>>>> d446e9e3
                     .option(
                         '--data-file <data_file>',
                         'Full path to file with data'
