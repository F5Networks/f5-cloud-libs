/**
 * Copyright 2017-2018 F5 Networks, Inc.
 *
 * Licensed under the Apache License, Version 2.0 (the "License");
 * you may not use this file except in compliance with the License.
 * You may obtain a copy of the License at
 *
 *     http://www.apache.org/licenses/LICENSE-2.0
 *
 * Unless required by applicable law or agreed to in writing, software
 * distributed under the License is distributed on an "AS IS" BASIS,
 * WITHOUT WARRANTIES OR CONDITIONS OF ANY KIND, either express or implied.
 * See the License for the specific language governing permissions and
 * limitations under the License.
 */

'use strict';

const cryptoUtil = require('../lib/cryptoUtil');
const assert = require('assert');
const q = require('q');
const options = require('commander');
const Logger = require('../lib/logger');
const ipc = require('../lib/ipc');
const signals = require('../lib/signals');
const util = require('../lib/util');
const localKeyUtil = require('../lib/localKeyUtil');
const KEYS = require('../lib/sharedConstants').KEYS;
const REG_EXPS = require('../lib/sharedConstants').REG_EXPS;

(function run() {
    const runner = {
        /**
         * Runs the encryptDataToFile script
         *
         * Notes:
         *
         *    + Only runs locally on a BIG-IP. Cannot run on a remote BIG-IP.
         *    + Uses tmsh rather than iControl REST so that we do not need to take in a password
         *
         * @param {String[]} argv - The process arguments
         * @param {Function} cb - Optional cb to call when done
         */
        run(argv, cb) {
            const loggerOptions = {};
            let logger;
            let loggableArgs;
            let logFileName;
            let waitPromise;

            let exiting;

            const DEFAULT_LOG_FILE = '/tmp/encryptDataToFile.log';
            const KEYS_TO_MASK = ['--data'];

            try {
                /* eslint-disable max-len */

                // Can't use getCommonOptions here because we don't take host, user, password options
                options
<<<<<<< HEAD
                    .version('4.5.1')
=======
                    .version('4.6.0')
>>>>>>> 4130165b
                    .option(
                        '--background',
                        'Spawn a background process to do the work. If you are running in cloud init, you probably want this option.'
                    )
                    .option(
                        '--signal <signal>',
                        'Signal to send when done. Default ENCRYPTION_DONE.'
                    )
                    .option(
                        '--wait-for <signal>',
                        'Wait for the named signal before running.'
                    )
                    .option(
                        '--log-level <level>',
                        'Log level (none, error, warn, info, verbose, debug, silly). Default is info.', 'info'
                    )
                    .option(
                        '-o, --output <file>',
                        `Log to file as well as console. This is the default if background process is spawned. Default is ${DEFAULT_LOG_FILE}`
                    )
                    .option(
                        '-e, --error-file <file>',
                        'Log exceptions to a specific file. Default is /tmp/cloudLibsError.log, or cloudLibsError.log in --output file directory'
                    )
                    .option(
                        '--data <data>',
                        'Data to encrypt (use this or --data-file)'
                    )
                    .option(
                        '--data-file <data_file>',
                        'Full path to file with data (use this or --data)'
                    )
                    .option(
                        '--out-file <file_name>',
                        `Full path to file in which to write encrypted data. If symmetric option is used, file format will be:
                                                    {
                                                        encryptedKey: <encryptedKey>,
                                                        iv: <initializationVector>,
                                                        privateKey: {
                                                            name: <private_key_name>,
                                                            folder: <private_key_folder>
                                                        },
                                                        encryptedData: <base64_encoded_encryptedData>
                                                    }`
                    )
                    .option(
                        '--private-key-name <name_for_private_key>',
                        'Name of the private key. Will be created if missing. Default is sharedConstants.KEYS.LOCAL_PRIVATE_KEY. Matching public key is written to sharedConstants.KEYS.LOCAL_PUBLIC_KEY_DIR. If this option is specified, public key is also installed as an ifile.'
                    )
                    .option(
                        '--private-key-folder <name_for_private_key_folder>',
                        'Name of the BIG-IP folder in which to find/create the private key. If private-key-name is specified, default is Common. Otherwise, this is ignored.'
                    )
                    .option(
                        '--symmetric',
                        'Use symmetric encryption and place the encrypted symmetric key in <out-file>'
                    )
                    .option(
                        '--no-console',
                        'Do not log to console. Default false (log to console).'
                    )
                    .parse(argv);
                /* eslint-enable max-len */

                assert.ok(options.data || options.dataFile, 'One of --data or --data-file must be specified');
                if (options.data && options.dataFile) {
                    assert.fail('Only one of --data or --data-file may be specified.');
                }
                assert.ok(options.outFile, '--out-file parameter is required');

                loggerOptions.console = options.console;
                loggerOptions.logLevel = options.logLevel;
                loggerOptions.module = module;

                if (options.output) {
                    loggerOptions.fileName = options.output;
                }

                if (options.errorFile) {
                    loggerOptions.errorFile = options.errorFile;
                }

                logger = Logger.getLogger(loggerOptions);
                ipc.setLoggerOptions(loggerOptions);
                util.setLoggerOptions(loggerOptions);
                localKeyUtil.setLoggerOptions(loggerOptions);

                // When running in cloud init, we need to exit so that cloud init can complete and
                // allow the BIG-IP services to start
                if (options.background) {
                    logFileName = options.output || DEFAULT_LOG_FILE;
                    logger.info('Spawning child process to do the work. Output will be in', logFileName);
                    util.runInBackgroundAndExit(process, logFileName);
                }

                // Log the input, but don't log passwords
                loggableArgs = argv.slice();
                for (let i = 0; i < loggableArgs.length; i++) {
                    if (KEYS_TO_MASK.indexOf(loggableArgs[i]) !== -1) {
                        loggableArgs[i + 1] = '*******';
                    }
                }
                logger.info(`${loggableArgs[1]} called with`, loggableArgs.join(' '));

                if (options.waitFor) {
                    logger.info('Waiting for', options.waitFor);
                    waitPromise = ipc.once(options.waitFor);
                } else {
                    waitPromise = q();
                }

                const generateOptions = {};
                let publicKeyPath;
                let privateKeyFolder;
                let privateKeyName;

                if (options.privateKeyName) {
                    // Force Private Key Name to use .key suffix
                    privateKeyName = (options.privateKeyName.match(REG_EXPS.KEY_SUFFIX))
                        ? options.privateKeyName
                        : `${options.privateKeyName}.key`;
                    privateKeyFolder = options.privateKeyFolder || 'Common';
                    // If a Private Key is specified with .key suffix, replace it with '.pub'.
                    const publicKeyName = `${privateKeyName.replace(REG_EXPS.KEY_SUFFIX, '')}`;
                    publicKeyPath = `${KEYS.LOCAL_PUBLIC_KEY_DIR}${publicKeyName}.pub`;
                    generateOptions.installPublic = true;
                } else {
                    privateKeyName = KEYS.LOCAL_PRIVATE_KEY;
                    privateKeyFolder = KEYS.LOCAL_PRIVATE_KEY_FOLDER;
                    publicKeyPath = KEYS.LOCAL_PUBLIC_KEY_PATH;
                }

                waitPromise
                    .then(() => {
                        logger.info('Encrypt data to file starting.');
                        ipc.send(signals.ENCRYPTION_RUNNING);
                    })
                    .then(() => {
                        return localKeyUtil.generateAndInstallKeyPair(
                            KEYS.LOCAL_PUBLIC_KEY_DIR,
                            publicKeyPath,
                            privateKeyFolder,
                            privateKeyName,
                            generateOptions
                        );
                    })
                    .then((updatedPublicKeyPath) => {
                        // If we installed our own public key (ie, we're not using the default
                        // locations, update our public key path)
                        if (updatedPublicKeyPath) {
                            publicKeyPath = updatedPublicKeyPath;
                        }

                        if (options.data) {
                            return q(options.data);
                        }
                        return util.readDataFromFile(options.dataFile);
                    })
                    .then((data) => {
                        logger.info('Encrypting data.');
                        if (options.symmetric) {
                            logger.info('Symmetric encryption');
                            return cryptoUtil.symmetricEncrypt(publicKeyPath, data.toString());
                        }
                        return cryptoUtil.encrypt(publicKeyPath, data.toString());
                    })
                    .then((encryptedData) => {
                        logger.info('Writing encrypted data to', options.outFile);
                        const updatedData = encryptedData;
                        let dataToWrite;
                        if (options.symmetric) {
                            updatedData.privateKey = {
                                name: privateKeyName,
                                folder: privateKeyFolder
                            };
                            dataToWrite = JSON.stringify(updatedData);
                        } else {
                            dataToWrite = updatedData;
                        }

                        return util.writeDataToFile(dataToWrite, options.outFile);
                    })
                    .catch((err) => {
                        ipc.send(signals.CLOUD_LIBS_ERROR);

                        const error = `Encryption failed: ${err.message}`;
                        util.logError(error, loggerOptions);
                        util.logAndExit(error, 'error', 1);

                        exiting = true;
                    })
                    .done(() => {
                        if (!exiting) {
                            ipc.send(options.signal || signals.ENCRYPTION_DONE);
                        }

                        if (cb) {
                            cb();
                        }
                        if (!exiting) {
                            util.logAndExit('Encryption done.');
                        }
                    });

                // If another script has signaled an error, exit, marking ourselves as DONE
                ipc.once(signals.CLOUD_LIBS_ERROR)
                    .then(() => {
                        ipc.send(options.signal || signals.ENCRYPTION_DONE);
                        util.logAndExit('ERROR signaled from other script. Exiting');
                    });
            } catch (err) {
                if (logger) {
                    logger.error('Encryption error:', err);
                    if (cb) {
                        cb(err);
                    }
                } else if (cb) {
                    cb(err);
                }
            }
        }
    };

    module.exports = runner;

    // If we're called from the command line, run
    // This allows for test code to call us as a module
    if (!module.parent) {
        runner.run(process.argv);
    }
}());<|MERGE_RESOLUTION|>--- conflicted
+++ resolved
@@ -58,11 +58,7 @@
 
                 // Can't use getCommonOptions here because we don't take host, user, password options
                 options
-<<<<<<< HEAD
-                    .version('4.5.1')
-=======
                     .version('4.6.0')
->>>>>>> 4130165b
                     .option(
                         '--background',
                         'Spawn a background process to do the work. If you are running in cloud init, you probably want this option.'
