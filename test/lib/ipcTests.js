--- conflicted
+++ resolved
@@ -24,7 +24,6 @@
 const closeSync = fs.closeSync;
 const readdirSync = fs.readdirSync;
 
-<<<<<<< HEAD
 let counter;
 const checkCounter = (expected, test) => {
     test.strictEqual(counter, expected);
@@ -33,16 +32,6 @@
 
 module.exports = {
     setUp(callback) {
-=======
-const checkCounter = function(expected, test) {
-    test.strictEqual(counter, expected);
-    test.done();
-};
-let counter;
-
-module.exports = {
-    setUp: function(callback) {
->>>>>>> 343959de
         counter = 0;
         callback();
     },
@@ -59,13 +48,8 @@
     testOnce: {
         testBasic(test) {
             ipc.once('foo')
-<<<<<<< HEAD
                 .then(() => {
                     counter += 1;
-=======
-                .then(function() {
-                    counter++;
->>>>>>> 343959de
                 });
 
             test.expect(2);
@@ -77,21 +61,12 @@
 
         testTwice(test) {
             ipc.once('foo')
-<<<<<<< HEAD
                 .then(() => {
                     counter += 1;
                 });
             ipc.once('foo')
                 .then(() => {
                     counter += 1;
-=======
-                .then(function() {
-                    counter++;
-                });
-            ipc.once('foo')
-                .then(function() {
-                    counter++;
->>>>>>> 343959de
                 });
 
             test.expect(2);
