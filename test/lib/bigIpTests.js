--- conflicted
+++ resolved
@@ -1061,17 +1061,10 @@
                 .finally(() => {
                     done();
                 });
-<<<<<<< HEAD
-        },
-
-        testPasswordUrl: {
-            testBasic(test) {
-=======
         });
 
         describe('password url tests', () => {
             it('basic test', (done) => {
->>>>>>> a115bda7
                 const password = 'myPassword';
                 const passwordFile = '/tmp/passwordFromUrlTest';
                 const passwordUrl = `file://${passwordFile}`;
@@ -1662,10 +1655,6 @@
 
         it('failed test', (done) => {
             icontrolMock.when('list', `${DUMMY_TASK_PATH}/1234`, { _taskState: 'FAILED' });
-<<<<<<< HEAD
-            test.expect(1);
-=======
->>>>>>> a115bda7
             bigIp.runTask(DUMMY_TASK_PATH, {}, { neverReject: true })
                 .then(() => {
                     assert.ok(false, 'Should not have completed');
